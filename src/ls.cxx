/*
 * Copyright (C) 2003-2014 The Music Player Daemon Project
 * http://www.musicpd.org
 *
 * This program is free software; you can redistribute it and/or modify
 * it under the terms of the GNU General Public License as published by
 * the Free Software Foundation; either version 2 of the License, or
 * (at your option) any later version.
 *
 * This program is distributed in the hope that it will be useful,
 * but WITHOUT ANY WARRANTY; without even the implied warranty of
 * MERCHANTABILITY or FITNESS FOR A PARTICULAR PURPOSE.  See the
 * GNU General Public License for more details.
 *
 * You should have received a copy of the GNU General Public License along
 * with this program; if not, write to the Free Software Foundation, Inc.,
 * 51 Franklin Street, Fifth Floor, Boston, MA 02110-1301 USA.
 */

#include "config.h"
#include "ls.hxx"
#include "util/StringUtil.hxx"
#include "util/UriUtil.hxx"
#include "client/Client.hxx"

#include <assert.h>

/**
  * file:// is not included in remoteUrlPrefixes, the connection method
  * is detected at runtime and displayed as a urlhandler if the client is
  * connected by IPC socket.
  */
static const char *remoteUrlPrefixes[] = {
#if defined(ENABLE_CURL)
	"http://",
	"https://",
#endif
#ifdef ENABLE_MMS
	"mms://",
	"mmsh://",
	"mmst://",
	"mmsu://",
#endif
#ifdef HAVE_FFMPEG
	"gopher://",
	"rtp://",
	"rtsp://",
	"rtmp://",
	"rtmpt://",
	"rtmps://",
#endif
#ifdef ENABLE_SMBCLIENT
	"smb://",
#endif
#ifdef ENABLE_NFS
	"nfs://",
#endif
#ifdef ENABLE_CDIO_PARANOIA
	"cdda://",
#endif
<<<<<<< HEAD
#ifdef ENABLE_DESPOTIFY
	"spt://",
#endif
#ifdef HAVE_ALSA
	"alsa://",
#endif
=======
>>>>>>> ad1b6ef0
	NULL
};

void print_supported_uri_schemes_to_fp(FILE *fp)
{
	const char **prefixes = remoteUrlPrefixes;

#ifdef HAVE_UN
	fprintf(fp, " file://");
#endif
	while (*prefixes) {
		fprintf(fp, " %s", *prefixes);
		prefixes++;
	}
	fprintf(fp,"\n");
}

void print_supported_uri_schemes(Client &client)
{
	const char **prefixes = remoteUrlPrefixes;

	while (*prefixes) {
		client_printf(client, "handler: %s\n", *prefixes);
		prefixes++;
	}
}

bool uri_supported_scheme(const char *uri)
{
	const char **urlPrefixes = remoteUrlPrefixes;

	assert(uri_has_scheme(uri));

	while (*urlPrefixes) {
		if (StringStartsWith(uri, *urlPrefixes))
			return true;
		urlPrefixes++;
	}

	return false;
}<|MERGE_RESOLUTION|>--- conflicted
+++ resolved
@@ -58,15 +58,9 @@
 #ifdef ENABLE_CDIO_PARANOIA
 	"cdda://",
 #endif
-<<<<<<< HEAD
-#ifdef ENABLE_DESPOTIFY
-	"spt://",
-#endif
 #ifdef HAVE_ALSA
 	"alsa://",
 #endif
-=======
->>>>>>> ad1b6ef0
 	NULL
 };
 
