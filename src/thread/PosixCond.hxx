/*
 * Copyright (C) 2009-2013 Max Kellermann <max@duempel.org>
 *
 * Redistribution and use in source and binary forms, with or without
 * modification, are permitted provided that the following conditions
 * are met:
 *
 * - Redistributions of source code must retain the above copyright
 * notice, this list of conditions and the following disclaimer.
 *
 * - Redistributions in binary form must reproduce the above copyright
 * notice, this list of conditions and the following disclaimer in the
 * documentation and/or other materials provided with the
 * distribution.
 *
 * THIS SOFTWARE IS PROVIDED BY THE COPYRIGHT HOLDERS AND CONTRIBUTORS
 * ``AS IS'' AND ANY EXPRESS OR IMPLIED WARRANTIES, INCLUDING, BUT NOT
 * LIMITED TO, THE IMPLIED WARRANTIES OF MERCHANTABILITY AND FITNESS
 * FOR A PARTICULAR PURPOSE ARE DISCLAIMED.  IN NO EVENT SHALL THE
 * FOUNDATION OR CONTRIBUTORS BE LIABLE FOR ANY DIRECT, INDIRECT,
 * INCIDENTAL, SPECIAL, EXEMPLARY, OR CONSEQUENTIAL DAMAGES
 * (INCLUDING, BUT NOT LIMITED TO, PROCUREMENT OF SUBSTITUTE GOODS OR
 * SERVICES; LOSS OF USE, DATA, OR PROFITS; OR BUSINESS INTERRUPTION)
 * HOWEVER CAUSED AND ON ANY THEORY OF LIABILITY, WHETHER IN CONTRACT,
 * STRICT LIABILITY, OR TORT (INCLUDING NEGLIGENCE OR OTHERWISE)
 * ARISING IN ANY WAY OUT OF THE USE OF THIS SOFTWARE, EVEN IF ADVISED
 * OF THE POSSIBILITY OF SUCH DAMAGE.
 */

#ifndef THREAD_POSIX_COND_HXX
#define THREAD_POSIX_COND_HXX

#include "PosixMutex.hxx"

#include <sys/time.h>

/**
 * Low-level wrapper for a pthread_cond_t.
 */
class PosixCond {
	pthread_cond_t cond;

public:
<<<<<<< HEAD
#ifndef __BIONIC__
	constexpr
#endif
	PosixCond():cond(PTHREAD_COND_INITIALIZER) {}
=======
#ifdef __NetBSD__
	/* NetBSD's PTHREAD_COND_INITIALIZER is not compatible with
	   "constexpr" */
	PosixCond() {
		pthread_cond_init(&cond, nullptr);
	}

	~PosixCond() {
		pthread_cond_destroy(&cond);
	}
#else
	/* optimized constexpr constructor for sane POSIX
	   implementations */
	constexpr PosixCond():cond(PTHREAD_COND_INITIALIZER) {}
#endif
>>>>>>> e93975cb

	PosixCond(const PosixCond &other) = delete;
	PosixCond &operator=(const PosixCond &other) = delete;

	void signal() {
		pthread_cond_signal(&cond);
	}

	void broadcast() {
		pthread_cond_broadcast(&cond);
	}

	void wait(PosixMutex &mutex) {
		pthread_cond_wait(&cond, &mutex.mutex);
	}

	bool timed_wait(PosixMutex &mutex, unsigned timeout_ms) {
		struct timeval now;
		gettimeofday(&now, nullptr);

		struct timespec ts;
		ts.tv_sec = now.tv_sec + timeout_ms / 1000;
		ts.tv_nsec = (now.tv_usec + (timeout_ms % 1000) * 1000) * 1000;

		return pthread_cond_timedwait(&cond, &mutex.mutex, &ts) == 0;
	}
};

#endif<|MERGE_RESOLUTION|>--- conflicted
+++ resolved
@@ -41,13 +41,7 @@
 	pthread_cond_t cond;
 
 public:
-<<<<<<< HEAD
-#ifndef __BIONIC__
-	constexpr
-#endif
-	PosixCond():cond(PTHREAD_COND_INITIALIZER) {}
-=======
-#ifdef __NetBSD__
+#if defined(__NetBSD__) || defined(__BIONIC__)
 	/* NetBSD's PTHREAD_COND_INITIALIZER is not compatible with
 	   "constexpr" */
 	PosixCond() {
@@ -62,7 +56,6 @@
 	   implementations */
 	constexpr PosixCond():cond(PTHREAD_COND_INITIALIZER) {}
 #endif
->>>>>>> e93975cb
 
 	PosixCond(const PosixCond &other) = delete;
 	PosixCond &operator=(const PosixCond &other) = delete;
