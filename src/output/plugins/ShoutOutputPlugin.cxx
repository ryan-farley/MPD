--- conflicted
+++ resolved
@@ -183,13 +183,9 @@
 		}
 	}
 
-<<<<<<< HEAD
-	const char *encoding = block.GetBlockValue("encoding", "ogg");
-=======
-	const char *encoding = param.GetBlockValue("encoder", nullptr);
+	const char *encoding = block.GetBlockValue("encoder", nullptr);
 	if (encoding == nullptr)
-		encoding = param.GetBlockValue("encoding", "vorbis");
->>>>>>> 762f3afb
+		encoding = block.GetBlockValue("encoding", "vorbis");
 	const auto encoder_plugin = shout_encoder_plugin_get(encoding);
 	if (encoder_plugin == nullptr) {
 		error.Format(config_domain,
