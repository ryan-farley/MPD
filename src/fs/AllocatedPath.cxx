/*
 * Copyright (C) 2003-2014 The Music Player Daemon Project
 * http://www.musicpd.org
 *
 * This program is free software; you can redistribute it and/or modify
 * it under the terms of the GNU General Public License as published by
 * the Free Software Foundation; either version 2 of the License, or
 * (at your option) any later version.
 *
 * This program is distributed in the hope that it will be useful,
 * but WITHOUT ANY WARRANTY; without even the implied warranty of
 * MERCHANTABILITY or FITNESS FOR A PARTICULAR PURPOSE.  See the
 * GNU General Public License for more details.
 *
 * You should have received a copy of the GNU General Public License along
 * with this program; if not, write to the Free Software Foundation, Inc.,
 * 51 Franklin Street, Fifth Floor, Boston, MA 02110-1301 USA.
 */

#include "config.h"
#include "AllocatedPath.hxx"
#include "Domain.hxx"
#include "Charset.hxx"
#include "util/Error.hxx"
#include "Compiler.h"

#ifdef HAVE_GLIB
#include <glib.h>
#endif

#include <string.h>

#ifdef HAVE_GLIB

inline AllocatedPath::AllocatedPath(Donate, pointer _value)
	:value(_value) {
	g_free(_value);
}

#endif

/* no inlining, please */
AllocatedPath::~AllocatedPath() {}

AllocatedPath
AllocatedPath::FromUTF8(const char *path_utf8)
{
<<<<<<< HEAD
#ifdef HAVE_GLIB
	return AllocatedPath(Donate(), ::PathFromUTF8(path_utf8));
#else
	return FromFS(path_utf8);
#endif
=======
	char *path = ::PathFromUTF8(path_utf8);
	if (path == nullptr)
		return AllocatedPath::Null();

	return AllocatedPath(Donate(), path);
>>>>>>> 7aa21045
}

AllocatedPath
AllocatedPath::FromUTF8(const char *path_utf8, Error &error)
{
	AllocatedPath path = FromUTF8(path_utf8);
	if (path.IsNull())
		error.Format(path_domain,
			     "Failed to convert to file system charset: %s",
			     path_utf8);

	return path;
}

AllocatedPath
AllocatedPath::GetDirectoryName() const
{
	return FromFS(PathTraitsFS::GetParent(c_str()));
}

std::string
AllocatedPath::ToUTF8() const
{
	return ::PathToUTF8(c_str());
}

const char *
AllocatedPath::RelativeFS(const char *other_fs) const
{
	const size_t l = length();
	if (memcmp(data(), other_fs, l) != 0)
		return nullptr;

	other_fs += l;
	if (*other_fs != 0) {
		if (!PathTraitsFS::IsSeparator(*other_fs))
			/* mismatch */
			return nullptr;

		/* skip remaining path separators */
		do {
			++other_fs;
		} while (PathTraitsFS::IsSeparator(*other_fs));
	}

	return other_fs;
}

void
AllocatedPath::ChopSeparators()
{
	size_t l = length();
	const char *p = data();

	while (l >= 2 && PathTraitsFS::IsSeparator(p[l - 1])) {
		--l;

#if GCC_CHECK_VERSION(4,7) && !defined(__clang__)
		value.pop_back();
#else
		value.erase(value.end() - 1, value.end());
#endif
	}
}<|MERGE_RESOLUTION|>--- conflicted
+++ resolved
@@ -45,19 +45,15 @@
 AllocatedPath
 AllocatedPath::FromUTF8(const char *path_utf8)
 {
-<<<<<<< HEAD
 #ifdef HAVE_GLIB
-	return AllocatedPath(Donate(), ::PathFromUTF8(path_utf8));
-#else
-	return FromFS(path_utf8);
-#endif
-=======
 	char *path = ::PathFromUTF8(path_utf8);
 	if (path == nullptr)
 		return AllocatedPath::Null();
 
 	return AllocatedPath(Donate(), path);
->>>>>>> 7aa21045
+#else
+	return FromFS(path_utf8);
+#endif
 }
 
 AllocatedPath
