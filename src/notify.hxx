--- conflicted
+++ resolved
@@ -28,11 +28,7 @@
 	Cond cond;
 	bool pending;
 
-<<<<<<< HEAD
-#if !defined(WIN32) && !defined(__BIONIC__)
-=======
-#if !defined(WIN32) && !defined(__NetBSD__)
->>>>>>> e93975cb
+#if !defined(WIN32) && !defined(__NetBSD__) && !defined(__BIONIC__)
 	constexpr
 #endif
 	notify():pending(false) {}
