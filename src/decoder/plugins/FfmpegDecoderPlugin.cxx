--- conflicted
+++ resolved
@@ -753,15 +753,11 @@
 			/* end of file */
 			break;
 
-<<<<<<< HEAD
 #if LIBAVFORMAT_VERSION_INT >= AV_VERSION_INT(56, 1, 0)
 		FfmpegCheckTag(decoder, input, format_context, audio_stream);
 #endif
 
-		if (packet.stream_index == audio_stream) {
-=======
 		if (packet.size > 0 && packet.stream_index == audio_stream) {
->>>>>>> 49c04ccf
 			cmd = ffmpeg_send_packet(decoder, input,
 						 packet,
 						 *codec_context,
