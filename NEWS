<<<<<<< HEAD
ver 0.21 (not yet released)
=======
ver 0.20.4 (2017/02/01)
* input
  - nfs: fix freeze after reconnect
* output
  - sndio: work around a libroar C++ incompatibility
* workaround for GCC 4.9 "constexpr" bug
* fix FreeBSD build failure
>>>>>>> 0a033fb1

ver 0.20.3 (2017/01/25)
* protocol
  - "playlistadd" creates new playlist if it does not exist, as documented
* database
  - proxy: fix error "terminate called after throwing ..."
  - proxy: make connect errors during startup non-fatal
* neighbor
  - upnp: fix premature expiry
* replay gain: don't reset ReplayGain levels when unpausing playback
* silence surround channels when converting from stereo
* use shortcuts such as "dsd64" in log messages

ver 0.20.2 (2017/01/15)
* input
  - alsa: fix crash bug
  - alsa: fix buffer overruns
* decoder
  - flac: add options "probesize" and "analyzeduration"
* resampler
  - libsamplerate: reset state after seeking
* output
  - fix static noise after changing to a different audio format
  - alsa: fix the DSD_U32 sample rate
  - alsa: fix the DSD_U32 byte order
  - alsa: support DSD_U16
  - recorder: fix error "Failed to create : No such file or directory"
* playlist
  - cue: fix skipping songs

ver 0.20.1 (2017/01/09)
* input
  - curl: fix crash bug
  - curl: fix freeze bug
* decoder
  - wavpack: fix crash bug
* storage
  - curl: new storage plugin for WebDAV (work in progress)
* mixer
  - alsa: normalize displayed volume according to human perception
* fix crash with volume_normalization enabled

ver 0.20 (2017/01/04)
* protocol
  - "commands" returns playlist commands only if playlist_directory configured
  - "search"/"find" have a "window" parameter
  - report song duration with milliseconds precision
  - "sticker find" can match sticker values
  - drop the "file:///" prefix for absolute file paths
  - add range parameter to command "plchanges" and "plchangesposid"
  - send verbose error message to client
* input
  - curl: fix memory leak
* tags
  - ape, ogg: drop support for non-standard tag "album artist"
    affected filetypes: vorbis, flac, opus & all files with ape2 tags
    (most importantly some mp3s)
  - id3: remove the "id3v1_encoding" setting; by definition, all ID3v1 tags
    are ISO-Latin-1
  - ape: support APE replay gain on remote files
  - read ID3 tags from NFS/SMB
* decoder
  - improved error logging
  - report I/O errors to clients
  - ffmpeg: support ReplayGain and MixRamp
  - ffmpeg: support stream tags
  - gme: add option "accuracy"
  - gme: provide the TRACK tag
  - gme: faster scanning
  - mad: reduce memory usage while scanning tags
  - mpcdec: read the bit rate
  - pcm: support audio/L16 (RFC 2586) and audio/x-mpd-float
  - sidplay: faster scanning
  - wavpack: large file support
  - wavpack: support DSD (WavPack 5)
  - wavpack: archive support
* playlist
  - cue: don't skip pregap
  - embcue: fix last track
  - flac: new plugin which reads the "CUESHEET" metadata block
* output
  - alsa: fix multi-channel order
  - alsa: remove option "use_mmap"
  - alsa: support DSD_U32
  - alsa: disable DoP if it fails
  - jack: reduce CPU usage
  - pulse: set channel map to WAVE-EX
  - recorder: record tags
  - recorder: allow dynamic file names
  - sndio: new output plugin
* mixer
  - null: new plugin
* resampler
  - new block "resampler" in configuration file
    replacing the old "samplerate_converter" setting
  - soxr: allow multi-threaded resampling
* player
  - reset song priority on playback
  - reduce xruns
* write database and state file atomically
* always write UTF-8 to the log file.
* remove dependency on GLib
* support libsystemd (instead of the older libsystemd-daemon)
* database
  - proxy: add TCP keepalive option
* update
  - apply .mpdignore matches to subdirectories
* switch the code base to C++14
  - GCC 4.9 or clang 3.4 (or newer) recommended

ver 0.19.21 (2016/12/13)
* decoder
  - ffmpeg: fix crash bug
* fix unit test failure after recent "setprio" change
* systemd: add user unit

ver 0.19.20 (2016/12/09)
* protocol
  - "setprio" re-enqueues old song if priority has been raised
* decoder
  - ffmpeg: ignore empty packets
  - pcm: fix corruption bug with partial frames (after short read)
  - sidplay: fix playback speed with libsidplayfp
* output
  - winmm: fix 8 bit playback
* fix gcc 7.0 -Wimplicit-fallthrough
* systemd: paranoid security settings

ver 0.19.19 (2016/08/23)
* decoder
  - ffmpeg: bug fix for FFmpeg 3.1 support
  - wildmidi: support libWildMidi 0.4
* output
  - pulse: support 32 bit, 24 bit and floating point playback
* support non-x86 NetBSD
* fix clang 3.9 warnings

ver 0.19.18 (2016/08/05)
* decoder
  - ffmpeg: fix crash with older FFmpeg versions (< 3.0)
  - ffmpeg: log detailed error message
  - ffmpeg: support FFmpeg 3.1
  - sidplay: detect libsidplay2 with pkg-config
  - sidplay: log detailed error message
  - sidplay: read the "date" tag
  - sidplay: allow building with libsidplayfp instead of libsidplay2
* output
  - shout: recognize setting "encoder" instead of "encoding"
* fix memory leak after stream failure
* fix build failure with Boost 1.61
* require gcc 4.7 or newer

ver 0.19.17 (2016/07/09)
* decoder
  - flac: fix assertion failure while seeking
  - flac: fix stream duration indicator
  - fix seek problems in several plugins
* fix spurious seek error "Failed to allocate silence buffer"
* replay gain: fix "replay_gain_handler mixer" setting
* DSD: use 0x69 as silence pattern
* fix use-after-free bug on "close" and "kill"

ver 0.19.16 (2016/06/13)
* faster seeking
* fix system include path order
* add missing DocBook file to tarball

ver 0.19.15 (2016/04/30)
* decoder
  - ffmpeg: support FFmpeg 3.0
  - ffmpeg: use as fallback instead of "mad" if no plugin matches
  - opus: support bigger OpusTags packets
* fix more build failures on non-glibc builds due to constexpr Mutex
* fix build failure due to missing include
* fix unit test on Alpha

ver 0.19.14 (2016/03/18)
* decoder
  - dsdiff: fix off-by-one buffer overflow
  - opus: limit tag size to 64 kB
* archive
  - iso9660: fix buffer overflow
* fix quadratic runtime bug in the tag pool
* fix build failures on non-glibc builds due to constexpr Mutex

ver 0.19.13 (2016/02/23)
* tags
  - aiff, riff: fix ID3 chunk padding
* decoder
  - ffmpeg: support the TAK codec
* fix disappearing duration of remote songs during playback
* initialize supplementary groups with glibc 2.19+

ver 0.19.12 (2015/12/15)
* fix assertion failure on malformed UTF-8 tag
* fix build failure on non-Linux systems
* fix LimitRTTIME in systemd unit file

ver 0.19.11 (2015/10/27)
* tags
  - ape: fix buffer overflow
* decoder
  - ffmpeg: fix crash due to wrong avio_alloc_context() call
  - gme: don't loop forever, fall back to GME's default play length
* encoder
  - flac: fix crash with 32 bit playback
* mixer
  - fix mixer lag after enabling/disabling output

ver 0.19.10 (2015/06/21)
* input
  - curl: fix deadlock on small responses
  - smbclient: fix DFF playback
* decoder
  - ffmpeg: improve seeking accuracy
  - fix stuck stream tags
* encoder
  - opus: fix bogus granulepos
* output
  - fix failure to open device right after booting
* neighbor
  - nfs: fix deadlock when connecting
* fix "single" mode breakage due to queue edits

ver 0.19.9 (2015/02/06)
* decoder
  - dsdiff, dsf: raise ID3 tag limit to 1 MB
* playlist: fix loading duplicate tag types from state file
* despotify: remove defunct plugin
* fix clock integer overflow on OS X
* fix gcc 5.0 warnings
* fix build failure with uClibc
* fix build failure on non-POSIX operating systems
* fix dependency issue on parallel Android build
* fix database/state file saving on Windows

ver 0.19.8 (2015/01/14)
* input
  - curl: fix bug after rewinding from end-of-file
  - mms: reduce delay at the beginning of playback
* decoder
  - dsdiff, dsf: allow ID3 tags larger than 4 kB
  - ffmpeg: support interleaved floating point
* fix clang 3.6 warnings
* fix build failure on NetBSD

ver 0.19.7 (2014/12/17)
* input
  - nfs: fix crash while canceling a failing file open operation
  - nfs: fix memory leak on connection failure
  - nfs: fix reconnect after mount failure
  - nfs: implement mount timeout (60 seconds)
* storage
  - nfs: implement I/O timeout (60 seconds)
* playlist
  - embcue: fix filename suffix detection
  - don't skip non-existent songs in "listplaylist"
* decoder
  - ffmpeg: fix time stamp underflow
* fix memory allocator bug on Windows

ver 0.19.6 (2014/12/08)
* decoder
  - ffmpeg: support FFmpeg 2.5
* fix build failure with musl
* android
  - update libFLAC to 1.3.1
  - update FFmpeg to 2.5

ver 0.19.5 (2014/11/26)
* input
  - nfs: fix crash on connection failure
* archive
  - zzip: fix crash after seeking
* decoder
  - dsdiff, dsf, opus: fix deadlock while seeking
  - mp4v2: remove because of incompatible license

ver 0.19.4 (2014/11/18)
* protocol
  - workaround for buggy clients that send "add /"
* decoder
  - ffmpeg: support opus
  - opus: add MIME types audio/ogg and application/ogg
* fix crash on failed filename charset conversion
* fix local socket detection from uid=0 (root)

ver 0.19.3 (2014/11/11)
* protocol
  - fix "(null)" result string to "list" when AlbumArtist is disabled
* database
  - upnp: fix breakage due to malformed URIs
* input
  - curl: another fix for redirected streams
* decoder
  - audiofile: fix crash while playing streams
  - audiofile: fix bit rate calculation
  - ffmpeg: support opus
  - opus: fix bogus duration on streams
  - opus: support chained streams
  - opus: improved error logging
* fix distorted audio with soxr resampler
* fix build failure on Mac OS X with non-Apple compilers

ver 0.19.2 (2014/11/02)
* input
  - curl: fix redirected streams
* playlist
  - don't allow empty playlist name
  - m3u: don't ignore unterminated last line
  - m3u: recognize the file suffix ".m3u8"
* decoder
  - ignore URI query string for plugin detection
  - faad: remove workaround for ancient libfaad2 ABI bug
  - ffmpeg: recognize MIME type audio/aacp
  - mad: fix negative replay gain values
* output
  - fix memory leak after filter initialization error
  - fall back to PCM if given DSD sample rate is not supported
* fix assertion failure on unsupported PCM conversion
* auto-disable plugins that require GLib when --disable-glib is used

ver 0.19.1 (2014/10/19)
* input
  - mms: fix deadlock bug
* playlist
  - extm3u: fix Extended M3U detection
  - m3u, extm3u, cue: fix truncated lines
* fix build failure on Mac OS X
* add missing file systemd/mpd.socket to tarball

ver 0.19 (2014/10/10)
* protocol
  - new commands "addtagid", "cleartagid", "listfiles", "listmounts",
    "listneighbors", "mount", "rangeid", "unmount"
  - "lsinfo" and "readcomments" allowed for remote files
  - "listneighbors" lists file servers on the local network
  - "playlistadd" supports file:///
  - "idle" with unrecognized event name fails
  - "list" on album artist falls back to the artist tag
  - "list" and "count" allow grouping
  - new "search"/"find" filter "modified-since"
  - "seek*" allows fractional position
  - close connection after syntax error
* database
  - proxy: forward "idle" events
  - proxy: forward the "update" command
  - proxy: copy "Last-Modified" from remote directories
  - simple: compress the database file using gzip
  - upnp: new plugin
  - cancel the update on shutdown
* storage
  - music_directory can point to a remote file server
  - nfs: new plugin
  - smbclient: new plugin
* playlist
  - cue: fix bogus duration of the last track
  - cue: restore CUE tracks from state file
  - soundcloud: use https instead of http
  - soundcloud: add default API key
* archive
  - read tags from songs in an archive
* input
  - alsa: new input plugin
  - curl: options "verify_peer" and "verify_host"
  - ffmpeg: update offset after seeking
  - ffmpeg: improved error messages
  - mms: non-blocking I/O
  - nfs: new input plugin
  - smbclient: new input plugin
* filter
  - volume: improved software volume dithering
* decoder:
  - vorbis, flac, opus: honor DESCRIPTION= tag in Xiph-based files as a comment to the song
  - audiofile: support scanning remote files
  - audiofile: log libaudiofile errors
  - dsdiff, dsf: report bit rate
  - dsdiff, dsf: implement seeking
  - dsf: support DSD512
  - dsf: support multi-channel files
  - dsf: fix big-endian bugs
  - dsf: fix noise at end of malformed file
  - mpg123: support ID3v2, ReplayGain and MixRamp
  - sndfile: support scanning remote files
  - sndfile: support tags "comment", "album", "track", "genre"
  - sndfile: native floating point playback
  - sndfile: optimized 16 bit playback
  - mp4v2: support playback of MP4 files.
* encoder:
  - shine: new encoder plugin
* output
  - alsa: support native DSD playback
  - alsa: rename "DSD over USB" to "DoP"
  - osx: fix hang after (un)plugging headphones
* threads:
  - the update thread runs at "idle" priority
  - the output thread runs at "real-time" priority
  - increase kernel timer slack on Linux
  - name each thread (for debugging)
* configuration
  - allow playlist directory without music directory
  - use XDG to auto-detect "music_directory" and "db_file"
* add tags "AlbumSort", "MUSICBRAINZ_RELEASETRACKID"
* disable global Latin-1 fallback for tag values
* new resampler option using libsoxr
* ARM NEON optimizations
* install systemd unit for socket activation
* Android port

ver 0.18.23 (2015/02/06)
* despotify: remove defunct plugin
* fix clock integer overflow on OS X
* fix gcc 5.0 warnings

ver 0.18.22 (2015/01/14)
* fix clang 3.6 warnings

ver 0.18.21 (2014/12/17)
* playlist
  - embcue: fix filename suffix detection
* decoder
  - ffmpeg: fix time stamp underflow

ver 0.18.20 (2014/12/08)
* decoder
  - ffmpeg: support FFmpeg 2.5
* fix build failure with musl

ver 0.18.19 (2014/11/26)
* archive
  - zzip: fix crash after seeking

ver 0.18.18 (2014/11/18)
* decoder
  - ffmpeg: support opus
* fix crash on failed filename charset conversion
* fix local socket detection from uid=0 (root)

ver 0.18.17 (2014/11/02)
* playlist
  - don't allow empty playlist name
  - m3u: recognize the file suffix ".m3u8"
* decoder
  - ignore URI query string for plugin detection
  - faad: remove workaround for ancient libfaad2 ABI bug
  - ffmpeg: recognize MIME type audio/aacp

ver 0.18.16 (2014/09/26)
* fix DSD breakage due to typo in configure.ac

ver 0.18.15 (2014/09/26)
* command
  - list: reset used size after the list has been processed
* fix MixRamp
* work around build failure on NetBSD

ver 0.18.14 (2014/09/11)
* protocol
  - fix range parser bug on certain 32 bit architectures
* decoder
  - audiofile: fix crash after seeking
  - ffmpeg: fix crash with ffmpeg/libav version 11
  - fix assertion failure after seeking

ver 0.18.13 (2014/08/31)
* protocol
  - don't change song on "seekcur" in random mode

* decoder
  - dsdiff, dsf: fix endless loop on malformed file
  - ffmpeg: support ffmpeg/libav version 11
  - gme: fix song duration
* output
  - alsa: fix endless loop at end of file in dsd_usb mode
* fix state file saver
* fix build failure on Darwin

ver 0.18.12 (2014/07/30)
* database
  - proxy: fix build failure with libmpdclient 2.2
  - proxy: fix add/search and other commands with libmpdclient < 2.9
* decoder
  - audiofile: improve responsiveness
  - audiofile: fix WAV stream playback
  - dsdiff, dsf: fix stream playback
  - dsdiff: fix metadata parser bug (uninitialized variables)
  - faad: estimate song duration for remote files
  - sndfile: improve responsiveness
* randomize next song when enabling "random" mode while not playing
* randomize next song when adding to single-song queue

ver 0.18.11 (2014/05/12)
* decoder
  - opus: fix missing song length on high-latency files
* fix race condition when using GLib event loop (non-Linux)

ver 0.18.10 (2014/04/10)
* decoder
  - ffmpeg: fix seeking bug
  - ffmpeg: handle unknown stream start time
  - gme: fix memory leak
  - sndfile: work around libsndfile bug on partial read
* don't interrupt playback when current song gets deleted

ver 0.18.9 (2014/03/02)
* protocol
  - "findadd" requires the "add" permission
* output
  - alsa: improved workaround for noise after manual song change
* decoder
  - vorbis: fix linker failure when libvorbis/libogg are static
* encoder
  - vorbis: fix another linker failure
* output
  - pipe: fix hanging child process due to blocked signals
* fix build failure due to missing signal.h include

ver 0.18.8 (2014/02/07)
* decoder
  - ffmpeg: support libav v10_alpha1
* encoder
  - vorbis: fix linker failure
* output
  - roar: documentation
* more robust Icy-Metadata parser
* fix Solaris build failure

ver 0.18.7 (2014/01/13)
* playlist
  - pls: fix crash after parser error
  - soundcloud: fix build failure with libyajl 2.0.1
* decoder
  - faad: fix memory leak
  - mpcdec: reject libmpcdec SV7 in configure script
* daemon: don't initialize supplementary groups when already running
  as the configured user

ver 0.18.6 (2013/12/24)
* input
  - cdio_paranoia: support libcdio-paranoia 0.90
* tags
  - riff: recognize upper-case "ID3" chunk name
* decoder
  - ffmpeg: use relative timestamps
* output
  - openal: fix build failure on Mac OS X
  - osx: fix build failure
* mixer
  - alsa: fix build failure with uClibc
* fix replay gain during cross-fade
* accept files without metadata

ver 0.18.5 (2013/11/23)
* configuration
  - fix crash when db_file is configured without music_directory
  - fix crash on "stats" without db_file/music_directory
* database
  - proxy: auto-reload statistics
  - proxy: provide "db_update" in "stats" response
* input
  - curl: work around stream resume bug (fixed in libcurl 7.32.0)
* decoder
  - fluidsynth: auto-detect by default
* clip 24 bit data from libsamplerate
* fix ia64, mipsel and other little-endian architectures
* fix build failures due to missing includes
* fix build failure with static libmpdclient

ver 0.18.4 (2013/11/13)
* decoder
  - dsdiff: fix byte order bug
* fix build failures due to missing includes
* libc++ compatibility

ver 0.18.3 (2013/11/08)
* fix stuck MPD after song change (0.18.2 regression)

ver 0.18.2 (2013/11/07)
* protocol:
  - "close" flushes the output buffer
* input:
  - cdio_paranoia: add setting "default_byte_order"
  - curl: fix bug with redirected streams
* playlist:
  - pls: fix reversed song order
* decoder:
  - audiofile: require libaudiofile 0.3 due to API breakage
  - dsf: enable DSD128
* enable buffering when starting playback (regression fix)
* fix build failures due to missing includes
* fix big-endian support

ver 0.18.1 (2013/11/04)
* protocol:
  - always ignore whitespace at the end of the line
* networking:
  - log UNIX domain path names instead of "localhost"
  - open listener sockets in the order they were configured
  - don't abort if IPv6 is not available
* output:
  - alsa: avoid endless loop in Raspberry Pi workaround
* filter:
  - autoconvert: fix "volume_normalization" with mp3 files
* add missing files to source tarball

ver 0.18 (2013/10/31)
* configuration:
  - allow tilde paths for socket
  - default filesystem charset is UTF-8 instead of ISO-8859-1
  - increase default buffer size to 4 MB
* protocol:
  - new command "readcomments" lists arbitrary file tags
  - new command "toggleoutput"
  - "find"/"search" with "any" does not match file name
  - "search" and "find" with base URI (keyword "base")
  - search for album artist falls back to the artist tag
  - re-add the "volume" command
* input:
  - curl: enable https
  - soup: plugin removed
* playlist:
  - lastfm: remove defunct Last.fm support
* decoder:
  - adplug: new decoder plugin using libadplug
  - dsf: don't play junk at the end of the "data" chunk
  - ffmpeg: drop support for pre-0.8 ffmpeg
  - flac: require libFLAC 1.2 or newer
  - flac: support FLAC files inside archives
  - opus: new decoder plugin for the Opus codec
  - vorbis: skip 16 bit quantisation, provide float samples
  - mikmod: add "loop" configuration parameter
  - modplug: add "loop_count" configuration parameter
  - mp4ff: obsolete plugin removed
* encoder:
  - opus: new encoder plugin for the Opus codec
  - vorbis: accept floating point input samples
* output:
  - new option "tags" may be used to disable sending tags to output
  - alsa: workaround for noise after manual song change
  - ffado: remove broken plugin
  - httpd: support HEAD requests
  - mvp: remove obsolete plugin
  - osx: disabled by default because it's unmaintained and unsupported
* improved decoder/output error reporting
* eliminate timer wakeup on idle MPD
* fix unresponsive MPD while waiting for stream
* port of the source code to C++11

ver 0.17.6 (2013/10/14)
* mixer:
  - alsa: fix busy loop when USB sound device gets unplugged
* decoder:
  - modplug: fix build with Debian package 1:0.8.8.4-4
* stored playlists:
  - fix loading playlists with references to local files
  - obey filesystem_charset for URLs

ver 0.17.5 (2013/08/04)
* protocol:
  - fix "playlistadd" with URI
  - fix "move" relative to current when there is no current song
* decoder:
  - ffmpeg: support "application/flv"
  - mikmod: adapt to libmikmod 3.2
* configure.ac:
  - detect system "ar"

ver 0.17.4 (2013/04/08)
* protocol:
  - allow to omit END in ranges (START:END)
  - don't emit IDLE_PLAYER before audio format is known
* decoder:
  - ffmpeg: support float planar audio (ffmpeg 1.1)
  - ffmpeg: fix AVFrame allocation
* player:
  - implement missing "idle" events on output errors
* clock: fix build failure

ver 0.17.3 (2013/01/06)
* output:
  - osx: fix pops during playback
  - recorder: fix I/O error check
  - shout: fix memory leak in error handler
  - recorder, shout: support Ogg packets that span more than one page
* decoder:
  - ffmpeg: ignore negative time stamps
  - ffmpeg: support planar audio
* playlist:
  - cue: fix memory leak
  - cue: fix CUE files with only one track

ver 0.17.2 (2012/09/30)
* protocol:
  - fix crash in local file check
* decoder:
  - fluidsynth: remove throttle (requires libfluidsynth 1.1)
  - fluidsynth: stop playback at end of file
  - fluidsynth: check MIDI file format while scanning
  - fluidsynth: add sample rate setting
  - wavpack: support all APEv2 tags
* output:
  - httpd: use monotonic clock, avoid hiccups after system clock adjustment
  - httpd: fix throttling bug after resuming playback
* playlist:
  - cue: map "PERFORMER" to "artist" or "album artist"
* mapper: fix non-UTF8 music directory name
* mapper: fix potential crash in file permission check
* playlist: fix use-after-free bug
* playlist: fix memory leak
* state_file: save song priorities
* player: disable cross-fading in "single" mode
* update: fix unsafe readlink() usage
* configure.ac:
  - don't auto-detect the vorbis encoder when Tremor is enabled

ver 0.17.1 (2012/07/31)
* protocol:
  - require appropriate permissions for searchadd{,pl}
* tags:
  - aiff: support the AIFC format
  - ape: check for ID3 if no usable APE tag was found
* playlist:
  - cue: support file types "MP3", "AIFF"
* output:
  - fix noisy playback with conversion and software volume

ver 0.17 (2012/06/27)
* protocol:
  - support client-to-client communication
  - "update" and "rescan" need only "CONTROL" permission
  - new command "seekcur" for simpler seeking within current song
  - new command "config" dumps location of music directory
  - add range parameter to command "load"
  - print extra "playlist" object for embedded CUE sheets
  - new commands "searchadd", "searchaddpl"
* input:
  - cdio_paranoia: new input plugin to play audio CDs
  - curl: enable CURLOPT_NETRC
  - curl: non-blocking I/O
  - soup: new input plugin based on libsoup
* tags:
  - RVA2: support separate album/track replay gain
* decoder:
  - mpg123: implement seeking
  - ffmpeg: drop support for pre-0.5 ffmpeg
  - ffmpeg: support WebM
  - oggflac: delete this obsolete plugin
  - dsdiff: new decoder plugin
* output:
  - alsa: support DSD-over-USB (dCS suggested standard)
  - httpd: support for streaming to a DLNA client
  - openal: improve buffer cancellation
  - osx: allow user to specify other audio devices
  - osx: implement 32 bit playback
  - shout: add possibility to set url
  - roar: new output plugin for RoarAudio
  - winmm: fail if wrong device specified instead of using default device
* mixer:
  - alsa: listen for external volume changes
* playlist:
  - allow references to songs outside the music directory
  - new CUE parser, without libcue
  - soundcloud: new plugin for accessing soundcloud.com
* state_file: add option "restore_paused"
* cue: show CUE track numbers
* allow port specification in "bind_to_address" settings
* support floating point samples
* systemd socket activation
* improve --version output
* WIN32: fix renaming of stored playlists with non-ASCII names


ver 0.16.8 (2012/04/04)
* fix for libsamplerate assertion failure
* decoder:
  - vorbis (and others): fix seeking at startup
  - ffmpeg: read the "year" tag
* encoder:
  - vorbis: generate end-of-stream packet before tag
  - vorbis: generate end-of-stream packet when playback ends
* output:
  - jack: check for connection failure before starting playback
  - jack: workaround for libjack1 crash bug
  - osx: fix stuttering due to buffering bug
* fix endless loop in text file reader
* update: skip symlinks in path that is to be updated


ver 0.16.7 (2012/02/04)
* input:
  - ffmpeg: support libavformat 0.7
* decoder:
  - ffmpeg: support libavformat 0.8, libavcodec 0.9
  - ffmpeg: support all MPD tags
* output:
  - httpd: fix excessive buffering
  - openal: force 16 bit playback, as 8 bit doesn't work
  - osx: remove sleep call from render callback
  - osx: clear render buffer when there's not enough data
* fix moving after current song


ver 0.16.6 (2011/12/01)
* decoder:
  - fix assertion failure when resuming streams
  - ffmpeg: work around bogus channel count
* encoder:
  - flac, null, wave: fix buffer corruption bug
  - wave: support packed 24 bit samples
* mapper: fix the bogus "not a directory" error message
* mapper: check "x" and "r" permissions on music directory
* log: print reason for failure
* event_pipe: fix WIN32 regression
* define WINVER in ./configure
* WIN32: autodetect filesystem encoding


ver 0.16.5 (2011/10/09)
* configure.ac
  - disable assertions in the non-debugging build
  - show solaris plugin result correctly
  - add option --enable-solaris-output
* pcm_format: fix 32-to-24 bit conversion (the "silence" bug)
* input:
  - rewind: reduce heap usage
* decoder:
  - ffmpeg: higher precision timestamps
  - ffmpeg: don't require key frame for seeking
  - fix CUE track seeking
* output:
  - openal: auto-fallback to mono if channel count is unsupported
* player:
  - make seeking to CUE track more reliable
  - the "seek" command works when MPD is stopped
  - restore song position from state file (bug fix)
  - fix crash that sometimes occurred when audio device fails on startup
  - fix absolute path support in playlists
* WIN32: close sockets properly
* install systemd service file if systemd is available


ver 0.16.4 (2011/09/01)
* don't abort configure when avahi is not found
* auto-detect libmad without pkg-config
* fix memory leaks
* don't resume playback when seeking to another song while paused
* apply follow_inside_symlinks to absolute symlinks
* fix playback discontinuation after seeking
* input:
  - curl: limit the receive buffer size
  - curl: implement a hard-coded timeout of 10 seconds
* decoder:
  - ffmpeg: workaround for semantic API change in recent ffmpeg versions
  - flac: validate the sample rate when scanning the tag
  - wavpack: obey all decoder commands, stop at CUE track border
* encoder:
  - vorbis: don't send end-of-stream on flush
* output:
  - alsa: fix SIGFPE when alsa announces a period size of 0
  - httpd: don't warn on client disconnect
  - osx: don't drain the buffer when closing
  - pulse: fix deadlock when resuming the stream
  - pulse: fix deadlock when the stream was suspended


ver 0.16.3 (2011/06/04)
* fix assertion failure in audio format mask parser
* fix NULL pointer dereference in playlist parser
* fix playlist files in base music directory
* database: allow directories with just playlists
* decoder:
  - ffmpeg: support libavcodec 0.7


ver 0.16.2 (2011/03/18)
* configure.ac:
  - fix bashism in tremor test
* decoder:
  - tremor: fix configure test
  - gme: detect end of song
* encoder:
  - vorbis: reset the Ogg stream after flush
* output:
  - httpd: fix uninitialized variable
  - httpd: include sys/socket.h
  - oss: AFMT_S24_PACKED is little-endian
  - oss: disable 24 bit playback on FreeBSD


ver 0.16.1 (2011/01/09)
* audio_check: fix parameter in prototype
* add void casts to suppress "result unused" warnings (clang)
* input:
  - ffado: disable by default
* decoder:
  - mad: work around build failure on Solaris
  - resolve modplug vs. libsndfile cflags/headers conflict
* output:
  - solaris: add missing parameter to open_cloexec() cal
  - osx: fix up audio format first, then apply it to device
* player_thread: discard empty chunks while cross-fading
* player_thread: fix assertion failure due to early seek
* output_thread: fix double lock


ver 0.16 (2010/12/11)
* protocol:
  - send song modification time to client
  - added "update" idle event
  - removed the deprecated "volume" command
  - added the "findadd" command
  - range support for "delete"
  - "previous" really plays the previous song
  - "addid" with negative position is deprecated
  - "load" supports remote playlists (extm3u, pls, asx, xspf, lastfm://)
  - allow changing replay gain mode on-the-fly
  - omitting the range end is possible
  - "update" checks if the path is malformed
* archive:
  - iso: renamed plugin to "iso9660"
  - zip: renamed plugin to "zzip"
* input:
  - lastfm: obsolete plugin removed
  - ffmpeg: new input plugin using libavformat's "avio" library
* tags:
  - added tags "ArtistSort", "AlbumArtistSort"
  - id3: revised "performer" tag support
  - id3: support multiple values
  - ape: MusicBrainz tags
  - ape: support multiple values
* decoders:
  - don't try a plugin twice (MIME type & suffix)
  - don't fall back to "mad" unless no plugin matches
  - ffmpeg: support multiple tags
  - ffmpeg: convert metadata to generic format
  - ffmpeg: implement the libavutil log callback
  - sndfile: new decoder plugin based on libsndfile
  - flac: moved CUE sheet support to a playlist plugin
  - flac: support streams without STREAMINFO block
  - mikmod: sample rate is configurable
  - mpg123: new decoder plugin based on libmpg123
  - sidplay: support sub-tunes
  - sidplay: implemented songlength database
  - sidplay: support seeking
  - sidplay: play monaural SID tunes in mono
  - sidplay: play mus, str, prg, x00 files
  - wavpack: activate 32 bit support
  - wavpack: allow more than 2 channels
  - mp4ff: rename plugin "mp4" to "mp4ff"
* encoders:
  - twolame: new encoder plugin based on libtwolame
  - flac: new encoder plugin based on libFLAC
  - wave: new encoder plugin for PCM WAV format
* output:
  - recorder: new output plugin for recording radio streams
  - alsa: don't recover on CANCEL
  - alsa: fill period buffer with silence before draining
  - openal: new output plugin
  - pulse: announce "media.role=music"
  - pulse: renamed context to "Music Player Daemon"
  - pulse: connect to server on MPD startup, implement pause
  - jack: require libjack 0.100
  - jack: don't disconnect during pause
  - jack: connect to server on MPD startup
  - jack: added options "client_name", "server_name"
  - jack: clear ring buffers before activating
  - jack: renamed option "ports" to "destination_ports"
  - jack: support more than two audio channels
  - httpd: bind port when output is enabled
  - httpd: added name/genre/website configuration
  - httpd: implement "pause"
  - httpd: bind_to_address support (including IPv6)
  - oss: 24 bit support via OSS4
  - win32: new output plugin for Windows Wave
  - shout, httpd: more responsive to control commands
  - wildcards allowed in audio_format configuration
  - consistently lock audio output objects
* player:
  - drain audio outputs at the end of the playlist
* mixers:
  - removed support for legacy mixer configuration
  - reimplemented software volume as mixer+filter plugin
  - per-device software/hardware mixer setting
* commands:
  - added new "status" line with more precise "elapsed time"
* update:
  - automatically update the database with Linux inotify
  - support .mpdignore files in the music directory
  - sort songs by album name first, then disc/track number
  - rescan after metadata_to_use change
* normalize: upgraded to AudioCompress 2.0
  - automatically convert to 16 bit samples
* replay gain:
  - reimplemented as a filter plugin
  - fall back to track gain if album gain is unavailable
  - optionally use hardware mixer to apply replay gain
  - added mode "auto"
  - parse replay gain from APE tags
* log unused/unknown block parameters
* removed the deprecated "error_file" option
* save state when stopped
* renamed option "--stdout" to "--stderr"
* removed options --create-db and --no-create-db
* state_file: save only if something has changed
* database: eliminated maximum line length
* log: redirect stdout/stderr to /dev/null if syslog is used
* set the close-on-exec flag on all file descriptors
* pcm_volume, pcm_mix: implemented 32 bit support
* support packed 24 bit samples
* CUE sheet support
* support for MixRamp tags
* obey $(sysconfdir) for default mpd.conf location
* build with large file support by default
* added test suite ("make check")
* require GLib 2.12
* added libwrap support
* make single mode 'sticky'


ver 0.15.17 (2011/??/??)
* encoder:
  - vorbis: reset the Ogg stream after flush
* decoders:
  - vorbis: fix tremor support


ver 0.15.16 (2011/03/13)
* output:
  - ao: initialize the ao_sample_format struct
  - jack: fix crash with mono playback
* encoders:
  - lame: explicitly configure the output sample rate
* update: log all file permission problems


ver 0.15.15 (2010/11/08)
* input:
  - rewind: fix assertion failure
* output:
  - shout: artist comes first in stream title


ver 0.15.14 (2010/11/06)
* player_thread: fix assertion failure due to wrong music pipe on seek
* output_thread: fix assertion failure due to race condition in OPEN
* input:
  - rewind: fix double free bug
* decoders:
  - mp4ff, ffmpeg: add extension ".m4b" (audio book)


ver 0.15.13 (2010/10/10)
* output_thread: fix race condition after CANCEL command
* output:
  - httpd: fix random data in stream title
  - httpd: MIME type audio/ogg for Ogg Vorbis
* input:
  - rewind: update MIME not only once
  - rewind: enable for MMS


ver 0.15.12 (2010/07/20)
* input:
  - curl: remove assertion after curl_multi_fdset()
* tags:
  - rva2: set "gain", not "peak"
* decoders:
  - wildmidi: support version 0.2.3


ver 0.15.11 (2010/06/14)
* tags:
  - ape: support album artist
* decoders:
  - mp4ff: support tags "album artist", "albumartist", "band"
  - mikmod: fix memory leak
  - vorbis: handle uri==NULL
  - ffmpeg: fix memory leak
  - ffmpeg: free AVFormatContext on error
  - ffmpeg: read more metadata
  - ffmpeg: fix libavformat 0.6 by using av_open_input_stream()
* playlist: emit IDLE_OPTIONS when resetting single mode
* listen: make get_remote_uid() work on BSD


ver 0.15.10 (2010/05/30)
* input:
  - mms: fix memory leak in error handler
  - mms: initialize the "eof" attribute
* decoders:
  - mad: properly calculate ID3 size without libid3tag


ver 0.15.9 (2010/03/21)
* decoders:
  - mad: fix crash when seeking at end of song
  - mpcdec: fix negative shift on fixed-point samples
  - mpcdec: fix replay gain formula with v8
* playlist: fix single+repeat in random mode
* player: postpone song tags during cross-fade


ver 0.15.8 (2010/01/17)
* input:
  - curl: allow rewinding with Icy-Metadata
* decoders:
  - ffmpeg, flac, vorbis: added more flac/vorbis MIME types
  - ffmpeg: enabled libavformat's file name extension detection
* dbUtils: return empty tag value only if no value was found
* decoder_thread: fix CUE track playback
* queue: don't repeat current song in consume mode


ver 0.15.7 (2009/12/27)
* archive:
  - close archive when stream is closed
  - iso, zip: fixed memory leak in destructor
* input:
  - file: don't fall back to parent directory
  - archive: fixed memory leak in error handler
* tags:
  - id3: fix ID3v1 charset conversion
* decoders:
  - eliminate jitter after seek failure
  - ffmpeg: don't try to force stereo
  - wavpack: allow fine-grained seeking
* mixer: explicitly close all mixers on shutdown
* mapper: fix memory leak when playlist_directory is not set
* mapper: apply filesystem_charset to playlists
* command: verify playlist name in the "rm" command
* database: return multiple tag values per song


ver 0.15.6 (2009/11/18)
* input:
  - lastfm: fixed variable name in GLib<2.16 code path
  - input/mms: require libmms 0.4
* archive:
  - zzip: require libzzip 0.13
* tags:
  - id3: allow 4 MB RIFF/AIFF tags
* decoders:
  - ffmpeg: convert metadata
  - ffmpeg: align the output buffer
  - oggflac: rewind stream after FLAC detection
  - flac: fixed CUE seeking range check
  - flac: fixed NULL pointer dereference in CUE code
* output_thread: check again if output is open on PAUSE
* update: delete ignored symlinks from database
* database: increased maximum line length to 32 kB
* sticker: added fallback for sqlite3_prepare_v2()


ver 0.15.5 (2009/10/18)
* input:
  - curl: don't abort if a packet has only metadata
  - curl: fixed endless loop during buffering
* tags:
  - riff, aiff: fixed "limited range" gcc warning
* decoders:
  - flac: fixed two memory leaks in the CUE tag loader
* decoder_thread: change the fallback decoder name to "mad"
* output_thread: check again if output is open on CANCEL
* update: fixed memory leak during container scan


ver 0.15.4 (2009/10/03)
* decoders:
  - vorbis: revert "faster tag scanning with ov_test_callback()"
  - faad: skip assertion failure on large ID3 tags
  - ffmpeg: use the "artist" tag if "author" is not present
* output:
  - osx: fix the OS X 10.6 build


ver 0.15.3 (2009/08/29)
* decoders:
  - vorbis: faster tag scanning with ov_test_callback()
* output:
  - fix stuttering due to uninitialized variable
* update: don't re-read unchanged container files


ver 0.15.2 (2009/08/15)
* tags:
  - ape: check the tag size (fixes integer underflow)
  - ape: added protection against large memory allocations
* decoders:
  - mad: skip ID3 frames when libid3tag is disabled
  - flac: parse all replaygain tags
  - flac: don't allocate cuesheet twice (memleak)
* output:
  - shout: fixed stuck pause bug
  - shout: minimize the unpause latency
* update: free empty path string (memleak)
* update: free temporary string in container scan (memleak)
* directory: free empty directories after removing them (memleak)


ver 0.15.1 (2009/07/15)
* decoders:
  - flac: fix assertion failure in tag_free() call
* output:
  - httpd: include sys/types.h (fixes Mac OS X)
* commands:
  - don't resume playback when stopping during pause
* database: fixed NULL pointer dereference after charset change
* log: fix double free() bug during shutdown


ver 0.15 (2009/06/23)
* input:
  - parse Icy-Metadata
  - added support for the MMS protocol
  - hide HTTP password in playlist
  - lastfm: new input plugin for last.fm radio (experimental and incomplete!)
  - curl: moved proxy settings to "input" block
* tags:
  - support the "album artist" tag
  - support MusicBrainz tags
  - parse RVA2 tags in mp3 files
  - parse ID3 tags in AIFF/RIFF/WAV files
  - ffmpeg: support new metadata API
  - ffmpeg: added support for the tags comment, genre, year
* decoders:
  - audiofile: streaming support added
  - audiofile: added 24 bit support
  - modplug: another MOD plugin, based on libmodplug
  - mikmod disabled by default, due to severe security issues in libmikmod
  - sidplay: new decoder plugin for C64 SID (using libsidplay2)
  - fluidsynth: new decoder plugin for MIDI files (using libfluidsynth,
    experimental due to shortcomings in libfluidsynth)
  - wildmidi: another decoder plugin for MIDI files (using libwildmidi)
  - flac: parse stream tags
  - mpcdec: support the new libmpcdec SV8 API
  - added configuration option to disable decoder plugins
  - flac: support embedded cuesheets
  - ffmpeg: updated list of supported formats
* audio outputs:
  - added option to disable audio outputs by default
  - wait 10 seconds before reopening after play failure
  - shout: enlarged buffer size to 32 kB
  - null: allow disabling synchronization
  - mvp: fall back to stereo
  - mvp: fall back to 16 bit audio samples
  - mvp: check for reopen errors
  - mvp: fixed default device detection
  - pipe: new audio output plugin which runs a command
  - alsa: better period_time default value for high sample rates
  - solaris: new audio output plugin for Solaris /dev/audio
  - httpd: new audio output plugin for web based streaming, similar to icecast
     but built in.
* commands:
  - "playlistinfo" and "move" supports a range now
  - added "sticker database", command "sticker", which allows clients
     to implement features like "song rating"
  - added "consume" command which removes a song after play
  - added "single" command, if activated, stops playback after current song or
     repeats the song if "repeat" is active.
* mixers:
  - rewritten mixer code to support multiple mixers
  - new pulseaudio mixer
  - alsa: new mixer_index option supports choosing between multiple
    identically-named controls on a device.
* Add audio archive extraction support:
  - bzip2
  - iso9660
  - zip
* the option "error_file" was removed, all messages are logged into
   "log_file"
* support logging to syslog
* fall back to XDG music directory if no music_directory is configured
* failure to read the state file is non-fatal
* --create-db starts the MPD daemon instead of exiting
* playlist_directory and music_directory are optional
* playlist: recalculate the queued song after random is toggled
* playlist: don't unpause on delete
* pause when all audio outputs fail to play
* daemon: ignore "user" setting if already running as that user
* listen: fix broken client IP addresses in log
* listen: bind failure on secondary address is non-fatal
* 24/32 bit audio support
* print available protocols in --version
* fill buffer after seeking
* choose the fallback resampler at runtime
* steps taken towards win32 compatibility
* require glib 2.6 or greater
* built-in documentation using doxygen and docbook


ver 0.14.2 (2009/02/13)
* configure.ac:
  - define HAVE_FFMPEG after all checks
* decoders:
  - ffmpeg: added support for the tags comment, genre, year
  - ffmpeg: don't warn of empty packet output
  - ffmpeg: check if the time stamp is valid
  - ffmpeg: fixed seek integer overflow
  - ffmpeg: enable WAV streaming
  - ffmpeg: added TTA support
  - wavpack: pass NULL if the .wvc file fails to open
  - mikmod: call MikMod_Exit() only in the finish() method
  - aac: fix stream metadata
* audio outputs:
  - jack: allocate ring buffers before connecting
  - jack: clear "shutdown" flag on reconnect
  - jack: reduced sleep time to 1ms
  - shout: fixed memory leak in the mp3 encoder
  - shout: switch to blocking mode
  - shout: use libshout's synchronization
  - shout: don't postpone metadata
  - shout: clear buffer before calling the encoder
* mapper: remove trailing slashes from music_directory
* player: set player error when output device fails
* update: recursively purge deleted directories
* update: free deleted subdirectories

ver 0.14.1 (2009/01/17)
* decoders:
  - mp4: support the writer/composer tag
  - id3: strip leading and trailing whitespace from ID3 tags
  - oggvorbis: fix tremor support
  - oggvorbis: disable seeking on remote files
* audio outputs:
  - jack: allocate default port names (fixes a crash)
* update:
  - refresh stats after update
  - save the database even if it is empty
* input_curl:
  - use select() to eliminate busy loop during connect
  - honour http_proxy_* config directives
  - fix assertion failure on "connection refused"
  - fix assertion failure with empty HTTP responses
* corrected the sample calculation in the fallback resampler
* log: automatically append newline
* fix setenv() conflict on Solaris
* configure.ac: check for pkg-config before using it
* fix minor memory leak in decoder_tag()
* fix cross-fading bug: it used to play some chunks of the new song twice
* playlist
  - fix assertion failure during playlist load
  - implement Fisher-Yates shuffle properly
  - safely search the playlist for deleted song
* use custom PRNG for volume dithering (speedup)
* detect libid3tag without pkg-config

ver 0.14 (2008/12/25)
* audio outputs:
  - wait 10 seconds before reopening a failed device
  - fifo: new plugin
  - null: new plugin
  - shout: block while trying to connect instead of failing
  - shout: new timeout parameter
  - shout: support mp3 encoding and the shoutcast protocol
  - shout: send silence during pause, so clients don't get disconnected
* decoders:
  - ffmpeg: new plugin
  - wavpack: new plugin
  - aac: stream support added
  - mod: disabled by default due to critical bugs in all libmikmod versions
* commands:
  - "addid" takes optional second argument to specify position
  - "idle" notifies the client when a notable change occurs
* Zeroconf support using Bonjour
* New zeroconf_enabled option so that Zeroconf support can be disabled
* Stop the player/decode processes when not playing to allow the CPU to sleep
* Fix a bug where closing an ALSA dmix device could cause MPD to hang
* Support for reading ReplayGain from LAME tags on MP3s
* MPD is now threaded, which greatly improves performance and stability
* memory usage reduced by merging duplicate tags in the database
* support connecting via unix domain socket
* allow authenticated local users to add any local file to the playlist
* 24 bit audio support
* optimized PCM conversions and dithering
* much code has been replaced by using GLib
* the HTTP client has been replaced with libcurl
* symbolic links in the music directory can be disabled; the default
  is to ignore symlinks pointing outside the music directory

ver 0.13.0 (2007/5/28)
* New JACK audio output
* Support for "file" as an alternative to "filename" in search, find, and list
* FLAC 1.1.3 API support
* New playlistadd command for adding to stored playlists
* New playlistclear command for clearing stored playlists
* Fix a bug where "find any" and "list <type> any" wouldn't return any results
* Make "list any" return an error instead of no results and an OK
* New gapless_mp3_playback option to disable gapless MP3 playback
* Support for seeking HTTP streams
* Zeroconf support using Avahi
* libsamplerate support for high quality audio resampling
* ID3v2 "Original Artist/Performer" tag support
* New playlistsearch command for searching the playlist (similar to "search")
* New playlistfind command for finding songs in the playlist (similar to "find")
* libmikmod 3.2.0 beta support
* New tagtypes command for retrieving a list of available tag types
* Fix a bug where no ACK was returned if loading a playlist failed
* Fix a bug where db_update in stats would be 0 after initial database creation
* New count command for getting stats on found songs (similar to "find")
* New playlistmove command for moving songs in stored playlists
* New playlistdelete command for deleting songs from stored playlists
* New rename command for renaming stored playlists
* Increased default buffer_before_play from 0% to 10% to prevent skipping
* Lots of bug fixes, cleaned up code, and performance improvements

ver 0.12.2 (2007/3/20)
* Fix a bug where clients could cause MPD to segfault

ver 0.12.1 (2006/10/10)
* Fix segfault when scanning an MP3 that has a Xing tag with 0 frames
* Fix segfault when there's no audio output specified and one can't be detected
* Fix handling of escaping in quotes
* Allow a quality of -1 to be specified for shout outputs
* A few minor cleanups

ver 0.12.0 (2006/9/22)
* New audio output code which supports:
  * A plugin-like architecture
  * Non-libao ("native") outputs:
    * ALSA
    * OSS
    * OS X
    * Media MVP
    * PulseAudio
    * Shout (Icecast or Shoutcast)
  * Playing through multiple outputs at once
  * Enabling/disabling outputs while MPD is running
  * Saving output state (enabled/disabled) to the state_file
* OggFLAC support
* Musepack support
* Gapless MP3 playback
* MP3 ReplayGain support (using ID3v2 tags only)
* Support for MP2 files if MP3 support is enabled
* Composer, Performer, Comment, and Disc metadata support
* New outputs command for listing available audio outputs
* New enableoutput and disableoutput commands for enabling/disabling outputs
* New plchangesposid command for a stripped down version of plchanges
* New addid command for adding to the playlist and returning a song ID
* New commands and notcommands commands for checking available commands
* Can now specify any supported metadata type or "any" in search, find, and list
* New volume_normalization parameter for enabling Audio Compress normalization
* New metadata_to_use parameter for choosing supported metadata types
* New pid_file parameter for saving the MPD process ID to the specified file
* The db_file parameter is now required
* The port parameter is now optional (defaults to 6600)
* Can specify bind_to_address multiple times
* New --kill argument for killing MPD if pid_file is specified
* Removed --update-db argument (use the update function in your client instead)
* New mpdconf.example
* New mpd.conf man page 
* Removed bundled libmad and libid3tag
* Lots of bug fixes, cleaned up code, and performance improvements

ver 0.11.5 (2004/11/1)
1) New id3v1_encoding config option to configure the id3v1 tag encoding (patch
from dottedmag)
2) Strip '\r' from m3u playlists (thank you windows)
3) Use random() instead of rand() for playlist randomizing
4) Fix a bug trying skipping some commented lines in m3u playlist files
5) Fix a bug when fetching metadata from streams that may cause certain
weirdnesses
6) Fix a bug where replaygain preamp was used on files w/o replaygain tags
7) Fix a busy loop when trying to prebuffer a nonexistant or missing stream
8) Fix a bug in forgetting to remove leading ' ' in content-type for http
streams
9) Check for ice-name in http headers
10) Be sure the strip all '\n' chars in tags
11) Set $HOME env variable when setuid'ing, this should fix the /root/.mcop
errors triggered by arts/libao

ver 0.11.4 (2004/7/26)
1) Fixed a segfault when decoding mp3's with corrupt id3v2 tags
2) Fixed a memory leak when encountering id3v2 tags in mp3 decoder

ver 0.11.3 (2004/7/21)
1) Add support for http authentication for streams
2) Added replaygain pre-amp support
3) Better error handling for fread() in inputStream_file
4) Fixed a bug so that when a freeAllInterfaces is called, it sets
max_interface_connections to 0.  This prevents potential segfaults and other
nastiness for forked processes, like the player and update-er (do to
interfacePrintWithFD()).
5) Allow blockingWrite() to handle errors more gracefully (for example, if the
disc is full, and thus the write() fails or can't be completed, we just skip
this write() and continue, instead of getting stuck in an infinite loop until
the write() becomes successful)
6) Updated mpdconf.example from sbh/avuton
7) If "user" is specified, then convert ~ in paths to the user's home path
specified by "user" config paramter (not the actual current user running mpd).

ver 0.11.2 (2004/7/5) 
1) Work around in computing total time for mp3's whose first valid mpeg frame is
not layer III
2) Fix mp3 and mp4 decoders when seeking past the end of the file
3) Fix replaygain for flac and vorbis
4) Fix memory leaks in flac decoder (from normalperson)
5) Fix Several other bugs in playlist.c and directory.c (from normalperson)

ver 0.11.1 (2004/6/24)
1) Fix a bug that caused "popping" at the beginning of mp3's
2) Fix playlistid command
3) Fix move commands so they don't mess up the song id's
4) Added support for HTTP Proxy
5) Detect and skip recursive links in the music directory
6) Fix addPathToDB() so updating on a specific path doesn't exist correctly adds
the parent directories to the DB

ver 0.11.0 (2004/6/18)
1) Support for playing mp3 and Ogg Vorbis streams
2) Non-blocking Update
3) Replaygain support for Ogg Vorbis and FLAC (by Eric Moore aka AliasMrJones)
4) audio_output_format option that allows for all audio output to be converted
to a format compatible with any sound card
5) Own routines for to always support UTF-8 <-> ISO-8859-1 conversion
6) Added "Id" and "Pos" metadata for songs in playlist
7) Added commands: plchanges, currentsong, playid, seekid, playlistid, moveid,
swapid, deleteid
8) UTF-8 validation of all tags
9) Update specific files/directories (for fast, incremental updating)
10) Added ACK error codes
11) Mod file support
12) Added command_list_ok_begin
13) Play after stop resumes from last position in the playlist
14) Play while pause resumes playback
15) Better signal handling by mackstann
16) Cleanup decoder interface (now called InputPlugins)
17) --create-db no long starts the daemon
18) --no-daemon outputs to log files
19) --stdout sends output to stdout/stderr
20) Default port is now 6600
21) Lots of other cleanups and Bugfixes

ver 0.10.4 (2004/5/26)
1) Fix configure problems on OpenBSD with langinfo and iconv
2) Fix an infinte loop when writing to an interface and it has expired
3) Fix a segfault in decoding flac's
4) Ingore CRC stuff in mp3's since some encoders did not compute the CRC
correctly
5) Fix a segfault in processing faulty mp4 metadata

ver 0.10.3 (2004/4/2)
1) Fix a segfault when a blanck line is sent from a client
2) Fix for loading playlists on platforms where char is unsigned
3) When pausing, release audio device after we say pause is successful (this
makes pause appear to not lag)
4) When returning errors for unknown types by player, be sure to copy the
filename
5) add --disable-alsa for disabling alsa mixer support
6) Use select() for a portable usleep()
7) For alsa mixer, default to "Master' element, not first element

ver 0.10.2 (2004/3/25)
1) Add suport for AAC
2) Substitute '\n' with ' ' in tag info
3) Remove empty directories from db
4) Resume from current position in song when using state file
5) Pause now closes the music device, and reopens it on resuming
6) Fix unnecessary big endian byte swapping
7) If locale is "C" or "POSIX", then use ISO-8859-1 as the fs charset
8) Fix a bug where alsa mixer wasn't detecting volume changes
9) For alsa and software mixer, show volume to be the same as it was set (even
if its not the exact volume)
10) Report bitrate for wave files
11) Compute song length of CBR mp3's more accurately

ver 0.10.1 (2004/3/7)
1) Check to see if we need to add "-lm" when linking mpd
2) Fix issues with skipping bad frames in an mp3 (this way we get the correct
samplerate and such)
3) Fix crossfading bug with ogg's
4) Updated libmad and libid3tag included w/ source to 0.15.1b

ver 0.10.0 (2004/3/3)
1) Use UTF-8 for all client communications
2) Crossfading support
3) Password Authentication (all in plaintext)
4) Software mixer
5) Buffer Size is configurable
6) Reduced Memory consumption (use directory tree for search and find)
7) Bitrate support for Flac
8) setvol command (deprecates volume command)
9) add command takes directories
10) Path's in config file now work with ~
11) Add samplerate,bits, and channels to status
12) Reenable playTime in stats display
13) Fix a segfault when doing: add ""
14) Fix a segfault with flac vorbis comments simply being "="
15) Fix a segfault/bug in queueNextSong with repeat+random
16) Fix a bug, where one process may segfault, and cause more processes to spawn
w/o killing ones that lost their parent.
17) Fix a bug when the OSS device was unable to fetch the current volume,
it would close the device (when it maybe previously closed by the exact same
code)
18) command.c cleanup by mackstann
19) directory.c and command.c cleanup by tw-nym

ver 0.9.4 (2004/1/21)
1) Fix a bug where updated tag info wasn't being detected
2) Set the default audio write size to 1024 bytes (should decrease cpu load a
bit on some machines).
3) Make audio write size configurable via "audio_write_size" config option
4) Tweak output buffer size for connections by detecting the kernel output
buffer size.

ver 0.9.3 (2003/10/31)
1) Store total time/length of songs in db and display in *info commands
2) Display instantaneous bitrate in status command
3) Add Wave Support using libaudiofile (Patch from normalperson)
4) Command code cleanup (Patch from tw-nym)
5) Optimize listing of playlists (10-100x faster)
6) Optimize interface output (write in 4kB chunks instead of on every '\n')
7) Fix bug that prevented rm command from working
8) Fix bug where deleting current song skips the next song
9) Use iconv to convert vorbis comments from UTF-8 to Latin1

ver 0.9.2 (2003/10/6)
1) Fix FreeBSD Compilation Problems
2) Fix bug in move command
3) Add mixer_control options to configure which mixer control/device mpd
controls
4) Randomize on play -1
5) Fix a bug in toggling repeat off and at the end of the playlist

ver 0.9.1 (2003/9/30)
1) Fix a statement in the middle of declarations in listen.c, causes error for
gcc 2.7

ver 0.9.0 (2003/9/30)
1) Random play mode
2) Alsa Mixer Support
3) Save and Restore "state"
4) Default config file locations (.mpdconf and /etc/mpd.conf)
5) Make db file locations configurable
6) Move songs around in the playlist
7) Gapless playback
8) Use Xing tags for mp3's
9) Remove stop_on_error
10) Seeking support
11) Playlists can be loaded and deleted from subdirectories
12) Complete rewrite of player layer (fork()'s only once, opens and closes
audio device as needed).
13) Eliminate use and dependence of SIGIO
14) IPv6 support
15) Solaris compilations fixes
16) Support for different log levels
17) Timestamps for log entries
18) "user" config parameter for setuid (patch from Nagilum)
19) Other misc features and bug fixes

ver 0.8.7 (2003/9/3)
1) Fix a memory leak.  When closing a interface, was called close() on the fd
instead of calling fclose() on the fp that was opened with fdopen().

ver 0.8.6 (2003/8/25)
1) Fix a memory leak when a buffered existed, and a connection was unexpectedly
closed, and i wasn't free'ing the buffer apropriatly.

ver 0.8.5 (2003/8/17)
1) Fix a bug where an extra end of line is returned when attempting to play a
non existing file.  This causes parsing errors for clients.

ver 0.8.4 (2003/8/13)
1) Fix a bug where garbage is returned with errors in "list" command

ver 0.8.3 (2003/8/12) 
1) Fix a compilation error on older linux systems
2) Fix a bug in searching by title
3) Add "list" command
4) Add config options for specifying libao driver/plugin and options
5) Add config option to specify which address to bind to
6) Add support for loading and saving absolute pathnames in saved playlists
7) Playlist no longer creates duplicate entries for song data (more me
efficient)
8) Songs deleted from the db are now removed for the playlist as well

ver 0.8.2 (2003/7/22)
1) Increased the connection que for listen() from 0 to 5
2) Cleanup configure makefiles so that mpd uses MPD_LIBS and MPD_CFLAGS
rather than LIBS and CFLAGS
3) Put a cap on the number of commands per command list
4) Put a cap on the maximum number of buffered output lines
5) Get rid of TIME_WAIT/EADDRINUSE socket problem
6) Use asynchronious IO (i.e. trigger SIGIO instead so we can sleep in
select() calls longer)

ver 0.8.1 (2003/7/11)
1) FreeBSD fixes
2) Fix for rare segfault when updating
3) Fix bug where client was being hungup on when done playing current song
4) Fix bug when playing flac's where it incorrectly reports an error
5) Make stop playlist on error configurable
6) Configure checks for installed libmad and libid3tag and uses those if found
7) Use buffer->finished in *_decode's instead of depending on catching signals

ver 0.8.0 (2003/7/6)
1) Flac support
2) Make playlist max length configurable
3) New backward compatible status (backward compatible for 0.8.0 on)
4) listall command now can take a directory as an argument
5) Buffer rewritten to use shared memory instead of sockets
6) Playlist adding done using db
7) Add sort to list, and use binary search for finding
8) New "stats" command
9) Command list (for faster adding of large batches of files)
10) Add buffered chunks before play
11) Useful error reporting to clients (part of status command)
12) Use libid3tag for reading id3 tags (more stable)
13) Non-blocking output to clients
14) Fix bug when removing items from directory
15) Fix bug when playing mono mp3's
16) Fix bug when attempting to delete files when using samba
17) Lots of other bug fixes I can't remember

ver 0.7.0 (2003/6/20)
1) use mad instead of mpg123 for mp3 decoding
2) volume support
3) repeate playlist support
4) use autoconf/automake (i.e. "configure")
5) configurable max connections

ver 0.6.2 (2003/6/11)
1) Buffer support for ogg
2) new config file options: "connection_timeout" and "mpg123_ignore_junk"
3) new commands: "next", "previous", and "listall"
Thanks to Niklas Hofer for "next" and "previous" patches!
4) Search by filename
5) bug fix for pause when playing mp3's

ver 0.6.1 (2003/5/29)
1) Add conf file support
2) Fix a bug when doing mp3stop (do wait3(NULL,WNOHANG|WUNTRACED,NULL))
3) Fix a bug when fork'ing, fflush file buffers before forking so the
child doesn't print the same stuff in the buffer.

ver 0.6.0 (2003/5/25)
1) Add ogg vorbis support
2) Fix two bugs relating to tables, one for search by title, and one where we
freed the tables before directories, causing a segfault
3) The info command has been removed.

ver 0.5.0-0.5.2
Initial release(s).  Support for MP3 via mpg123<|MERGE_RESOLUTION|>--- conflicted
+++ resolved
@@ -1,6 +1,5 @@
-<<<<<<< HEAD
 ver 0.21 (not yet released)
-=======
+
 ver 0.20.4 (2017/02/01)
 * input
   - nfs: fix freeze after reconnect
@@ -8,7 +7,6 @@
   - sndio: work around a libroar C++ incompatibility
 * workaround for GCC 4.9 "constexpr" bug
 * fix FreeBSD build failure
->>>>>>> 0a033fb1
 
 ver 0.20.3 (2017/01/25)
 * protocol
