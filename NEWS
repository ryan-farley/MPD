--- conflicted
+++ resolved
@@ -1,4 +1,3 @@
-<<<<<<< HEAD
 ver 0.16 (20??/??/??)
 * protocol:
   - send song modification time to client
@@ -35,11 +34,11 @@
 * save state when stopped
 * renamed option "--stdout" to "--stderr"
 * obey $(sysconfdir) for default mpd.conf location
-=======
+
+
 ver 0.15.4 (2009/??/??)
 * decoders:
   - vorbis: revert "faster tag scanning with ov_test_callback()"
->>>>>>> 985b8b2d
 
 
 ver 0.15.3 (2009/08/29)
