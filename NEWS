--- conflicted
+++ resolved
@@ -1,4 +1,3 @@
-<<<<<<< HEAD
 ver 0.20 (not yet released)
 * protocol
   - "commands" returns playlist commands only if playlist_directory configured
@@ -62,13 +61,12 @@
   - apply .mpdignore matches to subdirectories
 * switch the code base to C++14
   - GCC 4.9 or clang 3.4 (or newer) recommended
-=======
+
 ver 0.19.21 (2016/12/13)
 * decoder
   - ffmpeg: fix crash bug
 * fix unit test failure after recent "setprio" change
 * systemd: add user unit
->>>>>>> 3bbcda91
 
 ver 0.19.20 (2016/12/09)
 * protocol
