<<<<<<< HEAD
ver 0.20 (not yet released)
* protocol
  - "commands" returns playlist commands only if playlist_directory configured
  - "search"/"find" have a "window" parameter
  - report song duration with milliseconds precision
  - "sticker find" can match sticker values
  - drop the "file:///" prefix for absolute file paths
  - add range parameter to command "plchanges" and "plchangesposid"
  - send verbose error message to client
* tags
  - ape, ogg: drop support for non-standard tag "album artist"
    affected filetypes: vorbis, flac, opus & all files with ape2 tags
    (most importantly some mp3s)
  - id3: remove the "id3v1_encoding" setting; by definition, all ID3v1 tags
    are ISO-Latin-1
  - ape: support APE replay gain on remote files
  - read ID3 tags from NFS/SMB
* decoder
  - improved error logging
  - report I/O errors to clients
  - ffmpeg: support ReplayGain and MixRamp
  - ffmpeg: support stream tags
  - gme: add option "accuracy"
  - mad: reduce memory usage while scanning tags
  - mpcdec: read the bit rate
  - pcm: support audio/L16 (RFC 2586) and audio/x-mpd-float
* playlist
  - cue: don't skip pregap
  - embcue: fix last track
  - flac: new plugin which reads the "CUESHEET" metadata block
* output
  - alsa: fix multi-channel order
  - alsa: remove option "use_mmap"
  - alsa: support DSD_U32
  - alsa: disable DoP if it fails
  - jack: reduce CPU usage
  - pulse: set channel map to WAVE-EX
  - recorder: record tags
  - recorder: allow dynamic file names
  - sndio: new output plugin
* mixer
  - null: new plugin
* resampler
  - new block "resampler" in configuration file
    replacing the old "samplerate_converter" setting
  - soxr: allow multi-threaded resampling
* reset song priority on playback
* write database and state file atomically
* always write UTF-8 to the log file.
* remove dependency on GLib
* support libsystemd (instead of the older libsystemd-daemon)
* database
  - proxy: add TCP keepalive option
* update
  - apply .mpdignore matches to subdirectories

ver 0.19.19 (not yet released)
=======
ver 0.19.19 (2016/08/23)
>>>>>>> d4db8737
* decoder
  - ffmpeg: bug fix for FFmpeg 3.1 support
  - wildmidi: support libWildMidi 0.4
* output
  - pulse: support 32 bit, 24 bit and floating point playback
* support non-x86 NetBSD
* fix clang 3.9 warnings

ver 0.19.18 (2016/08/05)
* decoder
  - ffmpeg: fix crash with older FFmpeg versions (< 3.0)
  - ffmpeg: log detailed error message
  - ffmpeg: support FFmpeg 3.1
  - sidplay: detect libsidplay2 with pkg-config
  - sidplay: log detailed error message
  - sidplay: read the "date" tag
  - sidplay: allow building with libsidplayfp instead of libsidplay2
* output
  - shout: recognize setting "encoder" instead of "encoding"
* fix memory leak after stream failure
* fix build failure with Boost 1.61
* require gcc 4.7 or newer

ver 0.19.17 (2016/07/09)
* decoder
  - flac: fix assertion failure while seeking
  - flac: fix stream duration indicator
  - fix seek problems in several plugins
* fix spurious seek error "Failed to allocate silence buffer"
* replay gain: fix "replay_gain_handler mixer" setting
* DSD: use 0x69 as silence pattern
* fix use-after-free bug on "close" and "kill"

ver 0.19.16 (2016/06/13)
* faster seeking
* fix system include path order
* add missing DocBook file to tarball

ver 0.19.15 (2016/04/30)
* decoder
  - ffmpeg: support FFmpeg 3.0
  - ffmpeg: use as fallback instead of "mad" if no plugin matches
  - opus: support bigger OpusTags packets
* fix more build failures on non-glibc builds due to constexpr Mutex
* fix build failure due to missing include
* fix unit test on Alpha

ver 0.19.14 (2016/03/18)
* decoder
  - dsdiff: fix off-by-one buffer overflow
  - opus: limit tag size to 64 kB
* archive
  - iso9660: fix buffer overflow
* fix quadratic runtime bug in the tag pool
* fix build failures on non-glibc builds due to constexpr Mutex

ver 0.19.13 (2016/02/23)
* tags
  - aiff, riff: fix ID3 chunk padding
* decoder
  - ffmpeg: support the TAK codec
* fix disappearing duration of remote songs during playback
* initialize supplementary groups with glibc 2.19+

ver 0.19.12 (2015/12/15)
* fix assertion failure on malformed UTF-8 tag
* fix build failure on non-Linux systems
* fix LimitRTTIME in systemd unit file

ver 0.19.11 (2015/10/27)
* tags
  - ape: fix buffer overflow
* decoder
  - ffmpeg: fix crash due to wrong avio_alloc_context() call
  - gme: don't loop forever, fall back to GME's default play length
* encoder
  - flac: fix crash with 32 bit playback
* mixer
  - fix mixer lag after enabling/disabling output

ver 0.19.10 (2015/06/21)
* input
  - curl: fix deadlock on small responses
  - smbclient: fix DFF playback
* decoder
  - ffmpeg: improve seeking accuracy
  - fix stuck stream tags
* encoder
  - opus: fix bogus granulepos
* output
  - fix failure to open device right after booting
* neighbor
  - nfs: fix deadlock when connecting
* fix "single" mode breakage due to queue edits

ver 0.19.9 (2015/02/06)
* decoder
  - dsdiff, dsf: raise ID3 tag limit to 1 MB
* playlist: fix loading duplicate tag types from state file
* despotify: remove defunct plugin
* fix clock integer overflow on OS X
* fix gcc 5.0 warnings
* fix build failure with uClibc
* fix build failure on non-POSIX operating systems
* fix dependency issue on parallel Android build
* fix database/state file saving on Windows

ver 0.19.8 (2015/01/14)
* input
  - curl: fix bug after rewinding from end-of-file
  - mms: reduce delay at the beginning of playback
* decoder
  - dsdiff, dsf: allow ID3 tags larger than 4 kB
  - ffmpeg: support interleaved floating point
* fix clang 3.6 warnings
* fix build failure on NetBSD

ver 0.19.7 (2014/12/17)
* input
  - nfs: fix crash while canceling a failing file open operation
  - nfs: fix memory leak on connection failure
  - nfs: fix reconnect after mount failure
  - nfs: implement mount timeout (60 seconds)
* storage
  - nfs: implement I/O timeout (60 seconds)
* playlist
  - embcue: fix filename suffix detection
  - don't skip non-existent songs in "listplaylist"
* decoder
  - ffmpeg: fix time stamp underflow
* fix memory allocator bug on Windows

ver 0.19.6 (2014/12/08)
* decoder
  - ffmpeg: support FFmpeg 2.5
* fix build failure with musl
* android
  - update libFLAC to 1.3.1
  - update FFmpeg to 2.5

ver 0.19.5 (2014/11/26)
* input
  - nfs: fix crash on connection failure
* archive
  - zzip: fix crash after seeking
* decoder
  - dsdiff, dsf, opus: fix deadlock while seeking
  - mp4v2: remove because of incompatible license

ver 0.19.4 (2014/11/18)
* protocol
  - workaround for buggy clients that send "add /"
* decoder
  - ffmpeg: support opus
  - opus: add MIME types audio/ogg and application/ogg
* fix crash on failed filename charset conversion
* fix local socket detection from uid=0 (root)

ver 0.19.3 (2014/11/11)
* protocol
  - fix "(null)" result string to "list" when AlbumArtist is disabled
* database
  - upnp: fix breakage due to malformed URIs
* input
  - curl: another fix for redirected streams
* decoder
  - audiofile: fix crash while playing streams
  - audiofile: fix bit rate calculation
  - ffmpeg: support opus
  - opus: fix bogus duration on streams
  - opus: support chained streams
  - opus: improved error logging
* fix distorted audio with soxr resampler
* fix build failure on Mac OS X with non-Apple compilers

ver 0.19.2 (2014/11/02)
* input
  - curl: fix redirected streams
* playlist
  - don't allow empty playlist name
  - m3u: don't ignore unterminated last line
  - m3u: recognize the file suffix ".m3u8"
* decoder
  - ignore URI query string for plugin detection
  - faad: remove workaround for ancient libfaad2 ABI bug
  - ffmpeg: recognize MIME type audio/aacp
  - mad: fix negative replay gain values
* output
  - fix memory leak after filter initialization error
  - fall back to PCM if given DSD sample rate is not supported
* fix assertion failure on unsupported PCM conversion
* auto-disable plugins that require GLib when --disable-glib is used

ver 0.19.1 (2014/10/19)
* input
  - mms: fix deadlock bug
* playlist
  - extm3u: fix Extended M3U detection
  - m3u, extm3u, cue: fix truncated lines
* fix build failure on Mac OS X
* add missing file systemd/mpd.socket to tarball

ver 0.19 (2014/10/10)
* protocol
  - new commands "addtagid", "cleartagid", "listfiles", "listmounts",
    "listneighbors", "mount", "rangeid", "unmount"
  - "lsinfo" and "readcomments" allowed for remote files
  - "listneighbors" lists file servers on the local network
  - "playlistadd" supports file:///
  - "idle" with unrecognized event name fails
  - "list" on album artist falls back to the artist tag
  - "list" and "count" allow grouping
  - new "search"/"find" filter "modified-since"
  - "seek*" allows fractional position
  - close connection after syntax error
* database
  - proxy: forward "idle" events
  - proxy: forward the "update" command
  - proxy: copy "Last-Modified" from remote directories
  - simple: compress the database file using gzip
  - upnp: new plugin
  - cancel the update on shutdown
* storage
  - music_directory can point to a remote file server
  - nfs: new plugin
  - smbclient: new plugin
* playlist
  - cue: fix bogus duration of the last track
  - cue: restore CUE tracks from state file
  - soundcloud: use https instead of http
  - soundcloud: add default API key
* archive
  - read tags from songs in an archive
* input
  - alsa: new input plugin
  - curl: options "verify_peer" and "verify_host"
  - ffmpeg: update offset after seeking
  - ffmpeg: improved error messages
  - mms: non-blocking I/O
  - nfs: new input plugin
  - smbclient: new input plugin
* filter
  - volume: improved software volume dithering
* decoder:
  - vorbis, flac, opus: honor DESCRIPTION= tag in Xiph-based files as a comment to the song
  - audiofile: support scanning remote files
  - audiofile: log libaudiofile errors
  - dsdiff, dsf: report bit rate
  - dsdiff, dsf: implement seeking
  - dsf: support DSD512
  - dsf: support multi-channel files
  - dsf: fix big-endian bugs
  - dsf: fix noise at end of malformed file
  - mpg123: support ID3v2, ReplayGain and MixRamp
  - sndfile: support scanning remote files
  - sndfile: support tags "comment", "album", "track", "genre"
  - sndfile: native floating point playback
  - sndfile: optimized 16 bit playback
  - mp4v2: support playback of MP4 files.
* encoder:
  - shine: new encoder plugin
* output
  - alsa: support native DSD playback
  - alsa: rename "DSD over USB" to "DoP"
  - osx: fix hang after (un)plugging headphones
* threads:
  - the update thread runs at "idle" priority
  - the output thread runs at "real-time" priority
  - increase kernel timer slack on Linux
  - name each thread (for debugging)
* configuration
  - allow playlist directory without music directory
  - use XDG to auto-detect "music_directory" and "db_file"
* add tags "AlbumSort", "MUSICBRAINZ_RELEASETRACKID"
* disable global Latin-1 fallback for tag values
* new resampler option using libsoxr
* ARM NEON optimizations
* install systemd unit for socket activation
* Android port

ver 0.18.23 (2015/02/06)
* despotify: remove defunct plugin
* fix clock integer overflow on OS X
* fix gcc 5.0 warnings

ver 0.18.22 (2015/01/14)
* fix clang 3.6 warnings

ver 0.18.21 (2014/12/17)
* playlist
  - embcue: fix filename suffix detection
* decoder
  - ffmpeg: fix time stamp underflow

ver 0.18.20 (2014/12/08)
* decoder
  - ffmpeg: support FFmpeg 2.5
* fix build failure with musl

ver 0.18.19 (2014/11/26)
* archive
  - zzip: fix crash after seeking

ver 0.18.18 (2014/11/18)
* decoder
  - ffmpeg: support opus
* fix crash on failed filename charset conversion
* fix local socket detection from uid=0 (root)

ver 0.18.17 (2014/11/02)
* playlist
  - don't allow empty playlist name
  - m3u: recognize the file suffix ".m3u8"
* decoder
  - ignore URI query string for plugin detection
  - faad: remove workaround for ancient libfaad2 ABI bug
  - ffmpeg: recognize MIME type audio/aacp

ver 0.18.16 (2014/09/26)
* fix DSD breakage due to typo in configure.ac

ver 0.18.15 (2014/09/26)
* command
  - list: reset used size after the list has been processed
* fix MixRamp
* work around build failure on NetBSD

ver 0.18.14 (2014/09/11)
* protocol
  - fix range parser bug on certain 32 bit architectures
* decoder
  - audiofile: fix crash after seeking
  - ffmpeg: fix crash with ffmpeg/libav version 11
  - fix assertion failure after seeking

ver 0.18.13 (2014/08/31)
* protocol
  - don't change song on "seekcur" in random mode

* decoder
  - dsdiff, dsf: fix endless loop on malformed file
  - ffmpeg: support ffmpeg/libav version 11
  - gme: fix song duration
* output
  - alsa: fix endless loop at end of file in dsd_usb mode
* fix state file saver
* fix build failure on Darwin

ver 0.18.12 (2014/07/30)
* database
  - proxy: fix build failure with libmpdclient 2.2
  - proxy: fix add/search and other commands with libmpdclient < 2.9
* decoder
  - audiofile: improve responsiveness
  - audiofile: fix WAV stream playback
  - dsdiff, dsf: fix stream playback
  - dsdiff: fix metadata parser bug (uninitialized variables)
  - faad: estimate song duration for remote files
  - sndfile: improve responsiveness
* randomize next song when enabling "random" mode while not playing
* randomize next song when adding to single-song queue

ver 0.18.11 (2014/05/12)
* decoder
  - opus: fix missing song length on high-latency files
* fix race condition when using GLib event loop (non-Linux)

ver 0.18.10 (2014/04/10)
* decoder
  - ffmpeg: fix seeking bug
  - ffmpeg: handle unknown stream start time
  - gme: fix memory leak
  - sndfile: work around libsndfile bug on partial read
* don't interrupt playback when current song gets deleted

ver 0.18.9 (2014/03/02)
* protocol
  - "findadd" requires the "add" permission
* output
  - alsa: improved workaround for noise after manual song change
* decoder
  - vorbis: fix linker failure when libvorbis/libogg are static
* encoder
  - vorbis: fix another linker failure
* output
  - pipe: fix hanging child process due to blocked signals
* fix build failure due to missing signal.h include

ver 0.18.8 (2014/02/07)
* decoder
  - ffmpeg: support libav v10_alpha1
* encoder
  - vorbis: fix linker failure
* output
  - roar: documentation
* more robust Icy-Metadata parser
* fix Solaris build failure

ver 0.18.7 (2014/01/13)
* playlist
  - pls: fix crash after parser error
  - soundcloud: fix build failure with libyajl 2.0.1
* decoder
  - faad: fix memory leak
  - mpcdec: reject libmpcdec SV7 in configure script
* daemon: don't initialize supplementary groups when already running
  as the configured user

ver 0.18.6 (2013/12/24)
* input
  - cdio_paranoia: support libcdio-paranoia 0.90
* tags
  - riff: recognize upper-case "ID3" chunk name
* decoder
  - ffmpeg: use relative timestamps
* output
  - openal: fix build failure on Mac OS X
  - osx: fix build failure
* mixer
  - alsa: fix build failure with uClibc
* fix replay gain during cross-fade
* accept files without metadata

ver 0.18.5 (2013/11/23)
* configuration
  - fix crash when db_file is configured without music_directory
  - fix crash on "stats" without db_file/music_directory
* database
  - proxy: auto-reload statistics
  - proxy: provide "db_update" in "stats" response
* input
  - curl: work around stream resume bug (fixed in libcurl 7.32.0)
* decoder
  - fluidsynth: auto-detect by default
* clip 24 bit data from libsamplerate
* fix ia64, mipsel and other little-endian architectures
* fix build failures due to missing includes
* fix build failure with static libmpdclient

ver 0.18.4 (2013/11/13)
* decoder
  - dsdiff: fix byte order bug
* fix build failures due to missing includes
* libc++ compatibility

ver 0.18.3 (2013/11/08)
* fix stuck MPD after song change (0.18.2 regression)

ver 0.18.2 (2013/11/07)
* protocol:
  - "close" flushes the output buffer
* input:
  - cdio_paranoia: add setting "default_byte_order"
  - curl: fix bug with redirected streams
* playlist:
  - pls: fix reversed song order
* decoder:
  - audiofile: require libaudiofile 0.3 due to API breakage
  - dsf: enable DSD128
* enable buffering when starting playback (regression fix)
* fix build failures due to missing includes
* fix big-endian support

ver 0.18.1 (2013/11/04)
* protocol:
  - always ignore whitespace at the end of the line
* networking:
  - log UNIX domain path names instead of "localhost"
  - open listener sockets in the order they were configured
  - don't abort if IPv6 is not available
* output:
  - alsa: avoid endless loop in Raspberry Pi workaround
* filter:
  - autoconvert: fix "volume_normalization" with mp3 files
* add missing files to source tarball

ver 0.18 (2013/10/31)
* configuration:
  - allow tilde paths for socket
  - default filesystem charset is UTF-8 instead of ISO-8859-1
  - increase default buffer size to 4 MB
* protocol:
  - new command "readcomments" lists arbitrary file tags
  - new command "toggleoutput"
  - "find"/"search" with "any" does not match file name
  - "search" and "find" with base URI (keyword "base")
  - search for album artist falls back to the artist tag
  - re-add the "volume" command
* input:
  - curl: enable https
  - soup: plugin removed
* playlist:
  - lastfm: remove defunct Last.fm support
* decoder:
  - adplug: new decoder plugin using libadplug
  - dsf: don't play junk at the end of the "data" chunk
  - ffmpeg: drop support for pre-0.8 ffmpeg
  - flac: require libFLAC 1.2 or newer
  - flac: support FLAC files inside archives
  - opus: new decoder plugin for the Opus codec
  - vorbis: skip 16 bit quantisation, provide float samples
  - mikmod: add "loop" configuration parameter
  - modplug: add "loop_count" configuration parameter
  - mp4ff: obsolete plugin removed
* encoder:
  - opus: new encoder plugin for the Opus codec
  - vorbis: accept floating point input samples
* output:
  - new option "tags" may be used to disable sending tags to output
  - alsa: workaround for noise after manual song change
  - ffado: remove broken plugin
  - httpd: support HEAD requests
  - mvp: remove obsolete plugin
  - osx: disabled by default because it's unmaintained and unsupported
* improved decoder/output error reporting
* eliminate timer wakeup on idle MPD
* fix unresponsive MPD while waiting for stream
* port of the source code to C++11

ver 0.17.6 (2013/10/14)
* mixer:
  - alsa: fix busy loop when USB sound device gets unplugged
* decoder:
  - modplug: fix build with Debian package 1:0.8.8.4-4
* stored playlists:
  - fix loading playlists with references to local files
  - obey filesystem_charset for URLs

ver 0.17.5 (2013/08/04)
* protocol:
  - fix "playlistadd" with URI
  - fix "move" relative to current when there is no current song
* decoder:
  - ffmpeg: support "application/flv"
  - mikmod: adapt to libmikmod 3.2
* configure.ac:
  - detect system "ar"

ver 0.17.4 (2013/04/08)
* protocol:
  - allow to omit END in ranges (START:END)
  - don't emit IDLE_PLAYER before audio format is known
* decoder:
  - ffmpeg: support float planar audio (ffmpeg 1.1)
  - ffmpeg: fix AVFrame allocation
* player:
  - implement missing "idle" events on output errors
* clock: fix build failure

ver 0.17.3 (2013/01/06)
* output:
  - osx: fix pops during playback
  - recorder: fix I/O error check
  - shout: fix memory leak in error handler
  - recorder, shout: support Ogg packets that span more than one page
* decoder:
  - ffmpeg: ignore negative time stamps
  - ffmpeg: support planar audio
* playlist:
  - cue: fix memory leak
  - cue: fix CUE files with only one track

ver 0.17.2 (2012/09/30)
* protocol:
  - fix crash in local file check
* decoder:
  - fluidsynth: remove throttle (requires libfluidsynth 1.1)
  - fluidsynth: stop playback at end of file
  - fluidsynth: check MIDI file format while scanning
  - fluidsynth: add sample rate setting
  - wavpack: support all APEv2 tags
* output:
  - httpd: use monotonic clock, avoid hiccups after system clock adjustment
  - httpd: fix throttling bug after resuming playback
* playlist:
  - cue: map "PERFORMER" to "artist" or "album artist"
* mapper: fix non-UTF8 music directory name
* mapper: fix potential crash in file permission check
* playlist: fix use-after-free bug
* playlist: fix memory leak
* state_file: save song priorities
* player: disable cross-fading in "single" mode
* update: fix unsafe readlink() usage
* configure.ac:
  - don't auto-detect the vorbis encoder when Tremor is enabled

ver 0.17.1 (2012/07/31)
* protocol:
  - require appropriate permissions for searchadd{,pl}
* tags:
  - aiff: support the AIFC format
  - ape: check for ID3 if no usable APE tag was found
* playlist:
  - cue: support file types "MP3", "AIFF"
* output:
  - fix noisy playback with conversion and software volume

ver 0.17 (2012/06/27)
* protocol:
  - support client-to-client communication
  - "update" and "rescan" need only "CONTROL" permission
  - new command "seekcur" for simpler seeking within current song
  - new command "config" dumps location of music directory
  - add range parameter to command "load"
  - print extra "playlist" object for embedded CUE sheets
  - new commands "searchadd", "searchaddpl"
* input:
  - cdio_paranoia: new input plugin to play audio CDs
  - curl: enable CURLOPT_NETRC
  - curl: non-blocking I/O
  - soup: new input plugin based on libsoup
* tags:
  - RVA2: support separate album/track replay gain
* decoder:
  - mpg123: implement seeking
  - ffmpeg: drop support for pre-0.5 ffmpeg
  - ffmpeg: support WebM
  - oggflac: delete this obsolete plugin
  - dsdiff: new decoder plugin
* output:
  - alsa: support DSD-over-USB (dCS suggested standard)
  - httpd: support for streaming to a DLNA client
  - openal: improve buffer cancellation
  - osx: allow user to specify other audio devices
  - osx: implement 32 bit playback
  - shout: add possibility to set url
  - roar: new output plugin for RoarAudio
  - winmm: fail if wrong device specified instead of using default device
* mixer:
  - alsa: listen for external volume changes
* playlist:
  - allow references to songs outside the music directory
  - new CUE parser, without libcue
  - soundcloud: new plugin for accessing soundcloud.com
* state_file: add option "restore_paused"
* cue: show CUE track numbers
* allow port specification in "bind_to_address" settings
* support floating point samples
* systemd socket activation
* improve --version output
* WIN32: fix renaming of stored playlists with non-ASCII names


ver 0.16.8 (2012/04/04)
* fix for libsamplerate assertion failure
* decoder:
  - vorbis (and others): fix seeking at startup
  - ffmpeg: read the "year" tag
* encoder:
  - vorbis: generate end-of-stream packet before tag
  - vorbis: generate end-of-stream packet when playback ends
* output:
  - jack: check for connection failure before starting playback
  - jack: workaround for libjack1 crash bug
  - osx: fix stuttering due to buffering bug
* fix endless loop in text file reader
* update: skip symlinks in path that is to be updated


ver 0.16.7 (2012/02/04)
* input:
  - ffmpeg: support libavformat 0.7
* decoder:
  - ffmpeg: support libavformat 0.8, libavcodec 0.9
  - ffmpeg: support all MPD tags
* output:
  - httpd: fix excessive buffering
  - openal: force 16 bit playback, as 8 bit doesn't work
  - osx: remove sleep call from render callback
  - osx: clear render buffer when there's not enough data
* fix moving after current song


ver 0.16.6 (2011/12/01)
* decoder:
  - fix assertion failure when resuming streams
  - ffmpeg: work around bogus channel count
* encoder:
  - flac, null, wave: fix buffer corruption bug
  - wave: support packed 24 bit samples
* mapper: fix the bogus "not a directory" error message
* mapper: check "x" and "r" permissions on music directory
* log: print reason for failure
* event_pipe: fix WIN32 regression
* define WINVER in ./configure
* WIN32: autodetect filesystem encoding


ver 0.16.5 (2011/10/09)
* configure.ac
  - disable assertions in the non-debugging build
  - show solaris plugin result correctly
  - add option --enable-solaris-output
* pcm_format: fix 32-to-24 bit conversion (the "silence" bug)
* input:
  - rewind: reduce heap usage
* decoder:
  - ffmpeg: higher precision timestamps
  - ffmpeg: don't require key frame for seeking
  - fix CUE track seeking
* output:
  - openal: auto-fallback to mono if channel count is unsupported
* player:
  - make seeking to CUE track more reliable
  - the "seek" command works when MPD is stopped
  - restore song position from state file (bug fix)
  - fix crash that sometimes occurred when audio device fails on startup
  - fix absolute path support in playlists
* WIN32: close sockets properly
* install systemd service file if systemd is available


ver 0.16.4 (2011/09/01)
* don't abort configure when avahi is not found
* auto-detect libmad without pkg-config
* fix memory leaks
* don't resume playback when seeking to another song while paused
* apply follow_inside_symlinks to absolute symlinks
* fix playback discontinuation after seeking
* input:
  - curl: limit the receive buffer size
  - curl: implement a hard-coded timeout of 10 seconds
* decoder:
  - ffmpeg: workaround for semantic API change in recent ffmpeg versions
  - flac: validate the sample rate when scanning the tag
  - wavpack: obey all decoder commands, stop at CUE track border
* encoder:
  - vorbis: don't send end-of-stream on flush
* output:
  - alsa: fix SIGFPE when alsa announces a period size of 0
  - httpd: don't warn on client disconnect
  - osx: don't drain the buffer when closing
  - pulse: fix deadlock when resuming the stream
  - pulse: fix deadlock when the stream was suspended


ver 0.16.3 (2011/06/04)
* fix assertion failure in audio format mask parser
* fix NULL pointer dereference in playlist parser
* fix playlist files in base music directory
* database: allow directories with just playlists
* decoder:
  - ffmpeg: support libavcodec 0.7


ver 0.16.2 (2011/03/18)
* configure.ac:
  - fix bashism in tremor test
* decoder:
  - tremor: fix configure test
  - gme: detect end of song
* encoder:
  - vorbis: reset the Ogg stream after flush
* output:
  - httpd: fix uninitialized variable
  - httpd: include sys/socket.h
  - oss: AFMT_S24_PACKED is little-endian
  - oss: disable 24 bit playback on FreeBSD


ver 0.16.1 (2011/01/09)
* audio_check: fix parameter in prototype
* add void casts to suppress "result unused" warnings (clang)
* input:
  - ffado: disable by default
* decoder:
  - mad: work around build failure on Solaris
  - resolve modplug vs. libsndfile cflags/headers conflict
* output:
  - solaris: add missing parameter to open_cloexec() cal
  - osx: fix up audio format first, then apply it to device
* player_thread: discard empty chunks while cross-fading
* player_thread: fix assertion failure due to early seek
* output_thread: fix double lock


ver 0.16 (2010/12/11)
* protocol:
  - send song modification time to client
  - added "update" idle event
  - removed the deprecated "volume" command
  - added the "findadd" command
  - range support for "delete"
  - "previous" really plays the previous song
  - "addid" with negative position is deprecated
  - "load" supports remote playlists (extm3u, pls, asx, xspf, lastfm://)
  - allow changing replay gain mode on-the-fly
  - omitting the range end is possible
  - "update" checks if the path is malformed
* archive:
  - iso: renamed plugin to "iso9660"
  - zip: renamed plugin to "zzip"
* input:
  - lastfm: obsolete plugin removed
  - ffmpeg: new input plugin using libavformat's "avio" library
* tags:
  - added tags "ArtistSort", "AlbumArtistSort"
  - id3: revised "performer" tag support
  - id3: support multiple values
  - ape: MusicBrainz tags
  - ape: support multiple values
* decoders:
  - don't try a plugin twice (MIME type & suffix)
  - don't fall back to "mad" unless no plugin matches
  - ffmpeg: support multiple tags
  - ffmpeg: convert metadata to generic format
  - ffmpeg: implement the libavutil log callback
  - sndfile: new decoder plugin based on libsndfile
  - flac: moved CUE sheet support to a playlist plugin
  - flac: support streams without STREAMINFO block
  - mikmod: sample rate is configurable
  - mpg123: new decoder plugin based on libmpg123
  - sidplay: support sub-tunes
  - sidplay: implemented songlength database
  - sidplay: support seeking
  - sidplay: play monaural SID tunes in mono
  - sidplay: play mus, str, prg, x00 files
  - wavpack: activate 32 bit support
  - wavpack: allow more than 2 channels
  - mp4ff: rename plugin "mp4" to "mp4ff"
* encoders:
  - twolame: new encoder plugin based on libtwolame
  - flac: new encoder plugin based on libFLAC
  - wave: new encoder plugin for PCM WAV format
* output:
  - recorder: new output plugin for recording radio streams
  - alsa: don't recover on CANCEL
  - alsa: fill period buffer with silence before draining
  - openal: new output plugin
  - pulse: announce "media.role=music"
  - pulse: renamed context to "Music Player Daemon"
  - pulse: connect to server on MPD startup, implement pause
  - jack: require libjack 0.100
  - jack: don't disconnect during pause
  - jack: connect to server on MPD startup
  - jack: added options "client_name", "server_name"
  - jack: clear ring buffers before activating
  - jack: renamed option "ports" to "destination_ports"
  - jack: support more than two audio channels
  - httpd: bind port when output is enabled
  - httpd: added name/genre/website configuration
  - httpd: implement "pause"
  - httpd: bind_to_address support (including IPv6)
  - oss: 24 bit support via OSS4
  - win32: new output plugin for Windows Wave
  - shout, httpd: more responsive to control commands
  - wildcards allowed in audio_format configuration
  - consistently lock audio output objects
* player:
  - drain audio outputs at the end of the playlist
* mixers:
  - removed support for legacy mixer configuration
  - reimplemented software volume as mixer+filter plugin
  - per-device software/hardware mixer setting
* commands:
  - added new "status" line with more precise "elapsed time"
* update:
  - automatically update the database with Linux inotify
  - support .mpdignore files in the music directory
  - sort songs by album name first, then disc/track number
  - rescan after metadata_to_use change
* normalize: upgraded to AudioCompress 2.0
  - automatically convert to 16 bit samples
* replay gain:
  - reimplemented as a filter plugin
  - fall back to track gain if album gain is unavailable
  - optionally use hardware mixer to apply replay gain
  - added mode "auto"
  - parse replay gain from APE tags
* log unused/unknown block parameters
* removed the deprecated "error_file" option
* save state when stopped
* renamed option "--stdout" to "--stderr"
* removed options --create-db and --no-create-db
* state_file: save only if something has changed
* database: eliminated maximum line length
* log: redirect stdout/stderr to /dev/null if syslog is used
* set the close-on-exec flag on all file descriptors
* pcm_volume, pcm_mix: implemented 32 bit support
* support packed 24 bit samples
* CUE sheet support
* support for MixRamp tags
* obey $(sysconfdir) for default mpd.conf location
* build with large file support by default
* added test suite ("make check")
* require GLib 2.12
* added libwrap support
* make single mode 'sticky'


ver 0.15.17 (2011/??/??)
* encoder:
  - vorbis: reset the Ogg stream after flush
* decoders:
  - vorbis: fix tremor support


ver 0.15.16 (2011/03/13)
* output:
  - ao: initialize the ao_sample_format struct
  - jack: fix crash with mono playback
* encoders:
  - lame: explicitly configure the output sample rate
* update: log all file permission problems


ver 0.15.15 (2010/11/08)
* input:
  - rewind: fix assertion failure
* output:
  - shout: artist comes first in stream title


ver 0.15.14 (2010/11/06)
* player_thread: fix assertion failure due to wrong music pipe on seek
* output_thread: fix assertion failure due to race condition in OPEN
* input:
  - rewind: fix double free bug
* decoders:
  - mp4ff, ffmpeg: add extension ".m4b" (audio book)


ver 0.15.13 (2010/10/10)
* output_thread: fix race condition after CANCEL command
* output:
  - httpd: fix random data in stream title
  - httpd: MIME type audio/ogg for Ogg Vorbis
* input:
  - rewind: update MIME not only once
  - rewind: enable for MMS


ver 0.15.12 (2010/07/20)
* input:
  - curl: remove assertion after curl_multi_fdset()
* tags:
  - rva2: set "gain", not "peak"
* decoders:
  - wildmidi: support version 0.2.3


ver 0.15.11 (2010/06/14)
* tags:
  - ape: support album artist
* decoders:
  - mp4ff: support tags "album artist", "albumartist", "band"
  - mikmod: fix memory leak
  - vorbis: handle uri==NULL
  - ffmpeg: fix memory leak
  - ffmpeg: free AVFormatContext on error
  - ffmpeg: read more metadata
  - ffmpeg: fix libavformat 0.6 by using av_open_input_stream()
* playlist: emit IDLE_OPTIONS when resetting single mode
* listen: make get_remote_uid() work on BSD


ver 0.15.10 (2010/05/30)
* input:
  - mms: fix memory leak in error handler
  - mms: initialize the "eof" attribute
* decoders:
  - mad: properly calculate ID3 size without libid3tag


ver 0.15.9 (2010/03/21)
* decoders:
  - mad: fix crash when seeking at end of song
  - mpcdec: fix negative shift on fixed-point samples
  - mpcdec: fix replay gain formula with v8
* playlist: fix single+repeat in random mode
* player: postpone song tags during cross-fade


ver 0.15.8 (2010/01/17)
* input:
  - curl: allow rewinding with Icy-Metadata
* decoders:
  - ffmpeg, flac, vorbis: added more flac/vorbis MIME types
  - ffmpeg: enabled libavformat's file name extension detection
* dbUtils: return empty tag value only if no value was found
* decoder_thread: fix CUE track playback
* queue: don't repeat current song in consume mode


ver 0.15.7 (2009/12/27)
* archive:
  - close archive when stream is closed
  - iso, zip: fixed memory leak in destructor
* input:
  - file: don't fall back to parent directory
  - archive: fixed memory leak in error handler
* tags:
  - id3: fix ID3v1 charset conversion
* decoders:
  - eliminate jitter after seek failure
  - ffmpeg: don't try to force stereo
  - wavpack: allow fine-grained seeking
* mixer: explicitly close all mixers on shutdown
* mapper: fix memory leak when playlist_directory is not set
* mapper: apply filesystem_charset to playlists
* command: verify playlist name in the "rm" command
* database: return multiple tag values per song


ver 0.15.6 (2009/11/18)
* input:
  - lastfm: fixed variable name in GLib<2.16 code path
  - input/mms: require libmms 0.4
* archive:
  - zzip: require libzzip 0.13
* tags:
  - id3: allow 4 MB RIFF/AIFF tags
* decoders:
  - ffmpeg: convert metadata
  - ffmpeg: align the output buffer
  - oggflac: rewind stream after FLAC detection
  - flac: fixed CUE seeking range check
  - flac: fixed NULL pointer dereference in CUE code
* output_thread: check again if output is open on PAUSE
* update: delete ignored symlinks from database
* database: increased maximum line length to 32 kB
* sticker: added fallback for sqlite3_prepare_v2()


ver 0.15.5 (2009/10/18)
* input:
  - curl: don't abort if a packet has only metadata
  - curl: fixed endless loop during buffering
* tags:
  - riff, aiff: fixed "limited range" gcc warning
* decoders:
  - flac: fixed two memory leaks in the CUE tag loader
* decoder_thread: change the fallback decoder name to "mad"
* output_thread: check again if output is open on CANCEL
* update: fixed memory leak during container scan


ver 0.15.4 (2009/10/03)
* decoders:
  - vorbis: revert "faster tag scanning with ov_test_callback()"
  - faad: skip assertion failure on large ID3 tags
  - ffmpeg: use the "artist" tag if "author" is not present
* output:
  - osx: fix the OS X 10.6 build


ver 0.15.3 (2009/08/29)
* decoders:
  - vorbis: faster tag scanning with ov_test_callback()
* output:
  - fix stuttering due to uninitialized variable
* update: don't re-read unchanged container files


ver 0.15.2 (2009/08/15)
* tags:
  - ape: check the tag size (fixes integer underflow)
  - ape: added protection against large memory allocations
* decoders:
  - mad: skip ID3 frames when libid3tag is disabled
  - flac: parse all replaygain tags
  - flac: don't allocate cuesheet twice (memleak)
* output:
  - shout: fixed stuck pause bug
  - shout: minimize the unpause latency
* update: free empty path string (memleak)
* update: free temporary string in container scan (memleak)
* directory: free empty directories after removing them (memleak)


ver 0.15.1 (2009/07/15)
* decoders:
  - flac: fix assertion failure in tag_free() call
* output:
  - httpd: include sys/types.h (fixes Mac OS X)
* commands:
  - don't resume playback when stopping during pause
* database: fixed NULL pointer dereference after charset change
* log: fix double free() bug during shutdown


ver 0.15 (2009/06/23)
* input:
  - parse Icy-Metadata
  - added support for the MMS protocol
  - hide HTTP password in playlist
  - lastfm: new input plugin for last.fm radio (experimental and incomplete!)
  - curl: moved proxy settings to "input" block
* tags:
  - support the "album artist" tag
  - support MusicBrainz tags
  - parse RVA2 tags in mp3 files
  - parse ID3 tags in AIFF/RIFF/WAV files
  - ffmpeg: support new metadata API
  - ffmpeg: added support for the tags comment, genre, year
* decoders:
  - audiofile: streaming support added
  - audiofile: added 24 bit support
  - modplug: another MOD plugin, based on libmodplug
  - mikmod disabled by default, due to severe security issues in libmikmod
  - sidplay: new decoder plugin for C64 SID (using libsidplay2)
  - fluidsynth: new decoder plugin for MIDI files (using libfluidsynth,
    experimental due to shortcomings in libfluidsynth)
  - wildmidi: another decoder plugin for MIDI files (using libwildmidi)
  - flac: parse stream tags
  - mpcdec: support the new libmpcdec SV8 API
  - added configuration option to disable decoder plugins
  - flac: support embedded cuesheets
  - ffmpeg: updated list of supported formats
* audio outputs:
  - added option to disable audio outputs by default
  - wait 10 seconds before reopening after play failure
  - shout: enlarged buffer size to 32 kB
  - null: allow disabling synchronization
  - mvp: fall back to stereo
  - mvp: fall back to 16 bit audio samples
  - mvp: check for reopen errors
  - mvp: fixed default device detection
  - pipe: new audio output plugin which runs a command
  - alsa: better period_time default value for high sample rates
  - solaris: new audio output plugin for Solaris /dev/audio
  - httpd: new audio output plugin for web based streaming, similar to icecast
     but built in.
* commands:
  - "playlistinfo" and "move" supports a range now
  - added "sticker database", command "sticker", which allows clients
     to implement features like "song rating"
  - added "consume" command which removes a song after play
  - added "single" command, if activated, stops playback after current song or
     repeats the song if "repeat" is active.
* mixers:
  - rewritten mixer code to support multiple mixers
  - new pulseaudio mixer
  - alsa: new mixer_index option supports choosing between multiple
    identically-named controls on a device.
* Add audio archive extraction support:
  - bzip2
  - iso9660
  - zip
* the option "error_file" was removed, all messages are logged into
   "log_file"
* support logging to syslog
* fall back to XDG music directory if no music_directory is configured
* failure to read the state file is non-fatal
* --create-db starts the MPD daemon instead of exiting
* playlist_directory and music_directory are optional
* playlist: recalculate the queued song after random is toggled
* playlist: don't unpause on delete
* pause when all audio outputs fail to play
* daemon: ignore "user" setting if already running as that user
* listen: fix broken client IP addresses in log
* listen: bind failure on secondary address is non-fatal
* 24/32 bit audio support
* print available protocols in --version
* fill buffer after seeking
* choose the fallback resampler at runtime
* steps taken towards win32 compatibility
* require glib 2.6 or greater
* built-in documentation using doxygen and docbook


ver 0.14.2 (2009/02/13)
* configure.ac:
  - define HAVE_FFMPEG after all checks
* decoders:
  - ffmpeg: added support for the tags comment, genre, year
  - ffmpeg: don't warn of empty packet output
  - ffmpeg: check if the time stamp is valid
  - ffmpeg: fixed seek integer overflow
  - ffmpeg: enable WAV streaming
  - ffmpeg: added TTA support
  - wavpack: pass NULL if the .wvc file fails to open
  - mikmod: call MikMod_Exit() only in the finish() method
  - aac: fix stream metadata
* audio outputs:
  - jack: allocate ring buffers before connecting
  - jack: clear "shutdown" flag on reconnect
  - jack: reduced sleep time to 1ms
  - shout: fixed memory leak in the mp3 encoder
  - shout: switch to blocking mode
  - shout: use libshout's synchronization
  - shout: don't postpone metadata
  - shout: clear buffer before calling the encoder
* mapper: remove trailing slashes from music_directory
* player: set player error when output device fails
* update: recursively purge deleted directories
* update: free deleted subdirectories

ver 0.14.1 (2009/01/17)
* decoders:
  - mp4: support the writer/composer tag
  - id3: strip leading and trailing whitespace from ID3 tags
  - oggvorbis: fix tremor support
  - oggvorbis: disable seeking on remote files
* audio outputs:
  - jack: allocate default port names (fixes a crash)
* update:
  - refresh stats after update
  - save the database even if it is empty
* input_curl:
  - use select() to eliminate busy loop during connect
  - honour http_proxy_* config directives
  - fix assertion failure on "connection refused"
  - fix assertion failure with empty HTTP responses
* corrected the sample calculation in the fallback resampler
* log: automatically append newline
* fix setenv() conflict on Solaris
* configure.ac: check for pkg-config before using it
* fix minor memory leak in decoder_tag()
* fix cross-fading bug: it used to play some chunks of the new song twice
* playlist
  - fix assertion failure during playlist load
  - implement Fisher-Yates shuffle properly
  - safely search the playlist for deleted song
* use custom PRNG for volume dithering (speedup)
* detect libid3tag without pkg-config

ver 0.14 (2008/12/25)
* audio outputs:
  - wait 10 seconds before reopening a failed device
  - fifo: new plugin
  - null: new plugin
  - shout: block while trying to connect instead of failing
  - shout: new timeout parameter
  - shout: support mp3 encoding and the shoutcast protocol
  - shout: send silence during pause, so clients don't get disconnected
* decoders:
  - ffmpeg: new plugin
  - wavpack: new plugin
  - aac: stream support added
  - mod: disabled by default due to critical bugs in all libmikmod versions
* commands:
  - "addid" takes optional second argument to specify position
  - "idle" notifies the client when a notable change occurs
* Zeroconf support using Bonjour
* New zeroconf_enabled option so that Zeroconf support can be disabled
* Stop the player/decode processes when not playing to allow the CPU to sleep
* Fix a bug where closing an ALSA dmix device could cause MPD to hang
* Support for reading ReplayGain from LAME tags on MP3s
* MPD is now threaded, which greatly improves performance and stability
* memory usage reduced by merging duplicate tags in the database
* support connecting via unix domain socket
* allow authenticated local users to add any local file to the playlist
* 24 bit audio support
* optimized PCM conversions and dithering
* much code has been replaced by using GLib
* the HTTP client has been replaced with libcurl
* symbolic links in the music directory can be disabled; the default
  is to ignore symlinks pointing outside the music directory

ver 0.13.0 (2007/5/28)
* New JACK audio output
* Support for "file" as an alternative to "filename" in search, find, and list
* FLAC 1.1.3 API support
* New playlistadd command for adding to stored playlists
* New playlistclear command for clearing stored playlists
* Fix a bug where "find any" and "list <type> any" wouldn't return any results
* Make "list any" return an error instead of no results and an OK
* New gapless_mp3_playback option to disable gapless MP3 playback
* Support for seeking HTTP streams
* Zeroconf support using Avahi
* libsamplerate support for high quality audio resampling
* ID3v2 "Original Artist/Performer" tag support
* New playlistsearch command for searching the playlist (similar to "search")
* New playlistfind command for finding songs in the playlist (similar to "find")
* libmikmod 3.2.0 beta support
* New tagtypes command for retrieving a list of available tag types
* Fix a bug where no ACK was returned if loading a playlist failed
* Fix a bug where db_update in stats would be 0 after initial database creation
* New count command for getting stats on found songs (similar to "find")
* New playlistmove command for moving songs in stored playlists
* New playlistdelete command for deleting songs from stored playlists
* New rename command for renaming stored playlists
* Increased default buffer_before_play from 0% to 10% to prevent skipping
* Lots of bug fixes, cleaned up code, and performance improvements

ver 0.12.2 (2007/3/20)
* Fix a bug where clients could cause MPD to segfault

ver 0.12.1 (2006/10/10)
* Fix segfault when scanning an MP3 that has a Xing tag with 0 frames
* Fix segfault when there's no audio output specified and one can't be detected
* Fix handling of escaping in quotes
* Allow a quality of -1 to be specified for shout outputs
* A few minor cleanups

ver 0.12.0 (2006/9/22)
* New audio output code which supports:
  * A plugin-like architecture
  * Non-libao ("native") outputs:
    * ALSA
    * OSS
    * OS X
    * Media MVP
    * PulseAudio
    * Shout (Icecast or Shoutcast)
  * Playing through multiple outputs at once
  * Enabling/disabling outputs while MPD is running
  * Saving output state (enabled/disabled) to the state_file
* OggFLAC support
* Musepack support
* Gapless MP3 playback
* MP3 ReplayGain support (using ID3v2 tags only)
* Support for MP2 files if MP3 support is enabled
* Composer, Performer, Comment, and Disc metadata support
* New outputs command for listing available audio outputs
* New enableoutput and disableoutput commands for enabling/disabling outputs
* New plchangesposid command for a stripped down version of plchanges
* New addid command for adding to the playlist and returning a song ID
* New commands and notcommands commands for checking available commands
* Can now specify any supported metadata type or "any" in search, find, and list
* New volume_normalization parameter for enabling Audio Compress normalization
* New metadata_to_use parameter for choosing supported metadata types
* New pid_file parameter for saving the MPD process ID to the specified file
* The db_file parameter is now required
* The port parameter is now optional (defaults to 6600)
* Can specify bind_to_address multiple times
* New --kill argument for killing MPD if pid_file is specified
* Removed --update-db argument (use the update function in your client instead)
* New mpdconf.example
* New mpd.conf man page 
* Removed bundled libmad and libid3tag
* Lots of bug fixes, cleaned up code, and performance improvements

ver 0.11.5 (2004/11/1)
1) New id3v1_encoding config option to configure the id3v1 tag encoding (patch
from dottedmag)
2) Strip '\r' from m3u playlists (thank you windows)
3) Use random() instead of rand() for playlist randomizing
4) Fix a bug trying skipping some commented lines in m3u playlist files
5) Fix a bug when fetching metadata from streams that may cause certain
weirdnesses
6) Fix a bug where replaygain preamp was used on files w/o replaygain tags
7) Fix a busy loop when trying to prebuffer a nonexistant or missing stream
8) Fix a bug in forgetting to remove leading ' ' in content-type for http
streams
9) Check for ice-name in http headers
10) Be sure the strip all '\n' chars in tags
11) Set $HOME env variable when setuid'ing, this should fix the /root/.mcop
errors triggered by arts/libao

ver 0.11.4 (2004/7/26)
1) Fixed a segfault when decoding mp3's with corrupt id3v2 tags
2) Fixed a memory leak when encountering id3v2 tags in mp3 decoder

ver 0.11.3 (2004/7/21)
1) Add support for http authentication for streams
2) Added replaygain pre-amp support
3) Better error handling for fread() in inputStream_file
4) Fixed a bug so that when a freeAllInterfaces is called, it sets
max_interface_connections to 0.  This prevents potential segfaults and other
nastiness for forked processes, like the player and update-er (do to
interfacePrintWithFD()).
5) Allow blockingWrite() to handle errors more gracefully (for example, if the
disc is full, and thus the write() fails or can't be completed, we just skip
this write() and continue, instead of getting stuck in an infinite loop until
the write() becomes successful)
6) Updated mpdconf.example from sbh/avuton
7) If "user" is specified, then convert ~ in paths to the user's home path
specified by "user" config paramter (not the actual current user running mpd).

ver 0.11.2 (2004/7/5) 
1) Work around in computing total time for mp3's whose first valid mpeg frame is
not layer III
2) Fix mp3 and mp4 decoders when seeking past the end of the file
3) Fix replaygain for flac and vorbis
4) Fix memory leaks in flac decoder (from normalperson)
5) Fix Several other bugs in playlist.c and directory.c (from normalperson)

ver 0.11.1 (2004/6/24)
1) Fix a bug that caused "popping" at the beginning of mp3's
2) Fix playlistid command
3) Fix move commands so they don't mess up the song id's
4) Added support for HTTP Proxy
5) Detect and skip recursive links in the music directory
6) Fix addPathToDB() so updating on a specific path doesn't exist correctly adds
the parent directories to the DB

ver 0.11.0 (2004/6/18)
1) Support for playing mp3 and Ogg Vorbis streams
2) Non-blocking Update
3) Replaygain support for Ogg Vorbis and FLAC (by Eric Moore aka AliasMrJones)
4) audio_output_format option that allows for all audio output to be converted
to a format compatible with any sound card
5) Own routines for to always support UTF-8 <-> ISO-8859-1 conversion
6) Added "Id" and "Pos" metadata for songs in playlist
7) Added commands: plchanges, currentsong, playid, seekid, playlistid, moveid,
swapid, deleteid
8) UTF-8 validation of all tags
9) Update specific files/directories (for fast, incremental updating)
10) Added ACK error codes
11) Mod file support
12) Added command_list_ok_begin
13) Play after stop resumes from last position in the playlist
14) Play while pause resumes playback
15) Better signal handling by mackstann
16) Cleanup decoder interface (now called InputPlugins)
17) --create-db no long starts the daemon
18) --no-daemon outputs to log files
19) --stdout sends output to stdout/stderr
20) Default port is now 6600
21) Lots of other cleanups and Bugfixes

ver 0.10.4 (2004/5/26)
1) Fix configure problems on OpenBSD with langinfo and iconv
2) Fix an infinte loop when writing to an interface and it has expired
3) Fix a segfault in decoding flac's
4) Ingore CRC stuff in mp3's since some encoders did not compute the CRC
correctly
5) Fix a segfault in processing faulty mp4 metadata

ver 0.10.3 (2004/4/2)
1) Fix a segfault when a blanck line is sent from a client
2) Fix for loading playlists on platforms where char is unsigned
3) When pausing, release audio device after we say pause is successful (this
makes pause appear to not lag)
4) When returning errors for unknown types by player, be sure to copy the
filename
5) add --disable-alsa for disabling alsa mixer support
6) Use select() for a portable usleep()
7) For alsa mixer, default to "Master' element, not first element

ver 0.10.2 (2004/3/25)
1) Add suport for AAC
2) Substitute '\n' with ' ' in tag info
3) Remove empty directories from db
4) Resume from current position in song when using state file
5) Pause now closes the music device, and reopens it on resuming
6) Fix unnecessary big endian byte swapping
7) If locale is "C" or "POSIX", then use ISO-8859-1 as the fs charset
8) Fix a bug where alsa mixer wasn't detecting volume changes
9) For alsa and software mixer, show volume to be the same as it was set (even
if its not the exact volume)
10) Report bitrate for wave files
11) Compute song length of CBR mp3's more accurately

ver 0.10.1 (2004/3/7)
1) Check to see if we need to add "-lm" when linking mpd
2) Fix issues with skipping bad frames in an mp3 (this way we get the correct
samplerate and such)
3) Fix crossfading bug with ogg's
4) Updated libmad and libid3tag included w/ source to 0.15.1b

ver 0.10.0 (2004/3/3)
1) Use UTF-8 for all client communications
2) Crossfading support
3) Password Authentication (all in plaintext)
4) Software mixer
5) Buffer Size is configurable
6) Reduced Memory consumption (use directory tree for search and find)
7) Bitrate support for Flac
8) setvol command (deprecates volume command)
9) add command takes directories
10) Path's in config file now work with ~
11) Add samplerate,bits, and channels to status
12) Reenable playTime in stats display
13) Fix a segfault when doing: add ""
14) Fix a segfault with flac vorbis comments simply being "="
15) Fix a segfault/bug in queueNextSong with repeat+random
16) Fix a bug, where one process may segfault, and cause more processes to spawn
w/o killing ones that lost their parent.
17) Fix a bug when the OSS device was unable to fetch the current volume,
it would close the device (when it maybe previously closed by the exact same
code)
18) command.c cleanup by mackstann
19) directory.c and command.c cleanup by tw-nym

ver 0.9.4 (2004/1/21)
1) Fix a bug where updated tag info wasn't being detected
2) Set the default audio write size to 1024 bytes (should decrease cpu load a
bit on some machines).
3) Make audio write size configurable via "audio_write_size" config option
4) Tweak output buffer size for connections by detecting the kernel output
buffer size.

ver 0.9.3 (2003/10/31)
1) Store total time/length of songs in db and display in *info commands
2) Display instantaneous bitrate in status command
3) Add Wave Support using libaudiofile (Patch from normalperson)
4) Command code cleanup (Patch from tw-nym)
5) Optimize listing of playlists (10-100x faster)
6) Optimize interface output (write in 4kB chunks instead of on every '\n')
7) Fix bug that prevented rm command from working
8) Fix bug where deleting current song skips the next song
9) Use iconv to convert vorbis comments from UTF-8 to Latin1

ver 0.9.2 (2003/10/6)
1) Fix FreeBSD Compilation Problems
2) Fix bug in move command
3) Add mixer_control options to configure which mixer control/device mpd
controls
4) Randomize on play -1
5) Fix a bug in toggling repeat off and at the end of the playlist

ver 0.9.1 (2003/9/30)
1) Fix a statement in the middle of declarations in listen.c, causes error for
gcc 2.7

ver 0.9.0 (2003/9/30)
1) Random play mode
2) Alsa Mixer Support
3) Save and Restore "state"
4) Default config file locations (.mpdconf and /etc/mpd.conf)
5) Make db file locations configurable
6) Move songs around in the playlist
7) Gapless playback
8) Use Xing tags for mp3's
9) Remove stop_on_error
10) Seeking support
11) Playlists can be loaded and deleted from subdirectories
12) Complete rewrite of player layer (fork()'s only once, opens and closes
audio device as needed).
13) Eliminate use and dependence of SIGIO
14) IPv6 support
15) Solaris compilations fixes
16) Support for different log levels
17) Timestamps for log entries
18) "user" config parameter for setuid (patch from Nagilum)
19) Other misc features and bug fixes

ver 0.8.7 (2003/9/3)
1) Fix a memory leak.  When closing a interface, was called close() on the fd
instead of calling fclose() on the fp that was opened with fdopen().

ver 0.8.6 (2003/8/25)
1) Fix a memory leak when a buffered existed, and a connection was unexpectedly
closed, and i wasn't free'ing the buffer apropriatly.

ver 0.8.5 (2003/8/17)
1) Fix a bug where an extra end of line is returned when attempting to play a
non existing file.  This causes parsing errors for clients.

ver 0.8.4 (2003/8/13)
1) Fix a bug where garbage is returned with errors in "list" command

ver 0.8.3 (2003/8/12) 
1) Fix a compilation error on older linux systems
2) Fix a bug in searching by title
3) Add "list" command
4) Add config options for specifying libao driver/plugin and options
5) Add config option to specify which address to bind to
6) Add support for loading and saving absolute pathnames in saved playlists
7) Playlist no longer creates duplicate entries for song data (more me
efficient)
8) Songs deleted from the db are now removed for the playlist as well

ver 0.8.2 (2003/7/22)
1) Increased the connection que for listen() from 0 to 5
2) Cleanup configure makefiles so that mpd uses MPD_LIBS and MPD_CFLAGS
rather than LIBS and CFLAGS
3) Put a cap on the number of commands per command list
4) Put a cap on the maximum number of buffered output lines
5) Get rid of TIME_WAIT/EADDRINUSE socket problem
6) Use asynchronious IO (i.e. trigger SIGIO instead so we can sleep in
select() calls longer)

ver 0.8.1 (2003/7/11)
1) FreeBSD fixes
2) Fix for rare segfault when updating
3) Fix bug where client was being hungup on when done playing current song
4) Fix bug when playing flac's where it incorrectly reports an error
5) Make stop playlist on error configurable
6) Configure checks for installed libmad and libid3tag and uses those if found
7) Use buffer->finished in *_decode's instead of depending on catching signals

ver 0.8.0 (2003/7/6)
1) Flac support
2) Make playlist max length configurable
3) New backward compatible status (backward compatible for 0.8.0 on)
4) listall command now can take a directory as an argument
5) Buffer rewritten to use shared memory instead of sockets
6) Playlist adding done using db
7) Add sort to list, and use binary search for finding
8) New "stats" command
9) Command list (for faster adding of large batches of files)
10) Add buffered chunks before play
11) Useful error reporting to clients (part of status command)
12) Use libid3tag for reading id3 tags (more stable)
13) Non-blocking output to clients
14) Fix bug when removing items from directory
15) Fix bug when playing mono mp3's
16) Fix bug when attempting to delete files when using samba
17) Lots of other bug fixes I can't remember

ver 0.7.0 (2003/6/20)
1) use mad instead of mpg123 for mp3 decoding
2) volume support
3) repeate playlist support
4) use autoconf/automake (i.e. "configure")
5) configurable max connections

ver 0.6.2 (2003/6/11)
1) Buffer support for ogg
2) new config file options: "connection_timeout" and "mpg123_ignore_junk"
3) new commands: "next", "previous", and "listall"
Thanks to Niklas Hofer for "next" and "previous" patches!
4) Search by filename
5) bug fix for pause when playing mp3's

ver 0.6.1 (2003/5/29)
1) Add conf file support
2) Fix a bug when doing mp3stop (do wait3(NULL,WNOHANG|WUNTRACED,NULL))
3) Fix a bug when fork'ing, fflush file buffers before forking so the
child doesn't print the same stuff in the buffer.

ver 0.6.0 (2003/5/25)
1) Add ogg vorbis support
2) Fix two bugs relating to tables, one for search by title, and one where we
freed the tables before directories, causing a segfault
3) The info command has been removed.

ver 0.5.0-0.5.2
Initial release(s).  Support for MP3 via mpg123<|MERGE_RESOLUTION|>--- conflicted
+++ resolved
@@ -1,4 +1,3 @@
-<<<<<<< HEAD
 ver 0.20 (not yet released)
 * protocol
   - "commands" returns playlist commands only if playlist_directory configured
@@ -55,10 +54,7 @@
 * update
   - apply .mpdignore matches to subdirectories
 
-ver 0.19.19 (not yet released)
-=======
 ver 0.19.19 (2016/08/23)
->>>>>>> d4db8737
 * decoder
   - ffmpeg: bug fix for FFmpeg 3.1 support
   - wildmidi: support libWildMidi 0.4
